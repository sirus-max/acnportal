# coding=utf-8
"""
Abstract base algorithm for scheduled charging.
"""
import time
from typing import Optional, List, Dict, Union


class BaseAlgorithm:
    """ Abstract base class meant to be inherited from to implement new algorithms.

    Subclasses must implement the schedule method.

    Attributes:
        max_recompute (int): Maximum number of periods between calling the scheduling
            algorithm even if no events occur. If None, the scheduling algorithm is
            only called when an event occurs. Default: None.
    """

    _interface: Optional["Interface"]
    max_recompute: Optional[int]
    solve_stats: List[Dict[str, Union[float, int]]]

    def __init__(self) -> None:
        self._interface = None
        self.max_recompute = None
        self.solve_stats = []

    def __repr__(self) -> str:
        arg_str = ", ".join([f"{key}={value}" for key, value in self.__dict__.items()])
        return f"{self.__class__.__name__}({arg_str})"

    @property
    def interface(self) -> "Interface":
        """ Return the algorithm's interface with the environment.

        Returns:
            Interface: An interface to the environment.

        Raises:
            ValueError: Exception raised if interface is accessed prior to an interface
                being registered.
        """
        if self._interface is not None:
            return self._interface
        else:
            raise ValueError(
<<<<<<< HEAD
                "No interface has been registered yet. Please call register_interface prior to using the "
                "algorithm."
=======
                "No interface has been registered yet. Please call register_interface "
                "prior to using the algorithm."
>>>>>>> 5fd4a585
            )

    def register_interface(self, interface: "Interface") -> None:
        """ Register interface to the _simulator/physical system.

        This interface is the only connection between the algorithm and what it is
        controlling. Its purpose is to abstract the underlying network so that the same
        algorithms can run on a simulated environment or a physical one.

        Args:
            interface (Interface): An interface to the underlying network whether
            simulated or real.

        Returns:
            None
        """
        self._interface = interface

    def schedule(self, active_sessions: List["SessionInfo"]) -> Dict[str, List[float]]:
        """ Creates a schedule of charging rates for each ev in the active_evs list.

        NOT IMPLEMENTED IN BaseAlgorithm. This method MUST be implemented in all
        subclasses.

        This method returns a schedule of charging rates for each
        Args:
            active_sessions (List[SessionInfo]): List of SessionInfo objects
                which are currently ready to be charged and not finished
                charging.

        Returns:
            Dict[str, List[float]]: Dictionary mapping a station_id to a list of
                charging rates. Each charging rate is valid for one period measured
                relative to the current period, i.e. schedule['abc'][0] is the
                charging rate for station 'abc' during the current period and
                schedule['abc'][1] is the charging rate for the next period,
                and so on. If an algorithm only produces charging rates for the
                current time period, the length of each list should be 1. If this is
                the case, make sure to also set the maximum resolve period to be 1
                period so that the algorithm will be called each period. An
                alternative is to repeat the charging rate a number of times equal to
                the max recompute period.
        """
        raise NotImplementedError

    def run(self) -> Dict[str, List[float]]:
        """ Runs the scheduling algorithm for the current period and returns the
        resulting schedules.

        Returns:
            See schedule.
        """
        active_sessions = self.interface.active_sessions()
        start_time = time.perf_counter()
        schedules = self.schedule(active_sessions)
        solve_time = time.perf_counter() - start_time
        self.solve_stats.append(
            {"solve_time": solve_time, "active_sessions": len(active_sessions)}
        )
        return schedules<|MERGE_RESOLUTION|>--- conflicted
+++ resolved
@@ -45,13 +45,8 @@
             return self._interface
         else:
             raise ValueError(
-<<<<<<< HEAD
-                "No interface has been registered yet. Please call register_interface prior to using the "
-                "algorithm."
-=======
                 "No interface has been registered yet. Please call register_interface "
                 "prior to using the algorithm."
->>>>>>> 5fd4a585
             )
 
     def register_interface(self, interface: "Interface") -> None:
