--- conflicted
+++ resolved
@@ -368,13 +368,7 @@
         for limit in [1500, 3200]:
             interface: TestingInterface = big_three_phase_network(limit=limit)
             scenario_name = f"capacity: {limit} "
-<<<<<<< HEAD
-            scenarios.append(
-                Scenario(scenario_name, interface, assert_at_max, False, False)
-            )
-=======
             scenarios.append(Scenario(scenario_name, interface, False, False, False))
->>>>>>> 5fd4a585
         return scenarios
 
 
