# coding=utf-8
"""
Tests provided sorting algorithms under many cases.
"""
import random
import unittest
from unittest.mock import Mock
from numpy import testing as nptest
from collections import namedtuple

from acnportal.algorithms import *
from acnportal.algorithms.tests.generate_test_cases import *
from acnportal.algorithms.tests.testing_interface import TestingInterface
from acnportal.algorithms import UpperBoundEstimatorBase

CURRENT_TIME = 0
PERIOD = 5

# -----------------------------------------------------------------------------
# Algorithms to Test
# -----------------------------------------------------------------------------
algorithms = {
    "FCFS": SortedSchedulingAlgo(first_come_first_served),
    "LLF": SortedSchedulingAlgo(least_laxity_first),
    "EDF": SortedSchedulingAlgo(earliest_deadline_first),
    "LCFS": SortedSchedulingAlgo(last_come_first_served),
    "LRPT": SortedSchedulingAlgo(largest_remaining_processing_time),
    "RR": RoundRobin(first_come_first_served),
}

# -----------------------------------------------------------------------------
# Test Suite
# -----------------------------------------------------------------------------
Scenario = namedtuple(
    "Scenario",
    ["name", "interface", "assert_at_max", "uninterrupted", "estimate_max_rate"],
)


class BaseAlgorithmTest(unittest.TestCase):
    def setUp(self) -> None:
        """
        Tests that a given algorithm provides feasible schedules to a simulation.
        The elements of feasibility tested here are:

        - A given charging rate is <= the maximum rate of the EVSE it is sent to.

        - A given charging rate is <= the maximum rate of the Session it is charging.

        - A given charging rate is in the allowable rate set of the Session it is
        charging.

        - No session is given more energy than it requested.

        - Infrastructure limits are satisfied.

        - TODO: what is the function of the assert at max rate?

        - Charging is uninterrupted (never goes to zero during the session unless the
        vehicle is done charging) if required.

        - A max rate estimation, if provided, is not exceeded during the session.

        Each algorithm test class has an algorithm (set by overriding this function
        and setting an actual algorithm) and a max_rate_estimation, which provides the
        return value of a mocked UpperBoundEstimator (used if max rate estimation is
        tested).

        The implementation of the _get_scenarios method details which charging
        scenarios should be run in this test class. A scenario is defined by a name,
        interface (usually a testing interface with static simulator data,
        see TestingInterface), and attributes assert_at_max, uninterrupted,
        and estimate_max rate, which dictate additional constraints under which the
        algorithm should operate.

        Returns:
            None.
        """
        self.algo = None
        self.max_rate_estimation = {}

    @staticmethod
    def _get_scenarios() -> List[Scenario]:
        return []

    def test_output_feasible(self) -> None:
        scenarios = self._get_scenarios()
        for scenario in scenarios:
            self.algo.register_interface(scenario.interface)
            self.algo.uninterrupted = scenario.uninterrupted
            estimator_mock = UpperBoundEstimatorBase()
            estimator_mock.get_maximum_rates = Mock(
                return_value=self.max_rate_estimation
            )
            self.algo.max_rate_estimator = estimator_mock
            self.algo.estimate_max_rate = scenario.estimate_max_rate

            schedule = self.algo.run()
            self._run_tests(
                scenario.name,
                scenario.interface.active_sessions(),
                schedule,
                scenario.interface,
                scenario.assert_at_max,
                scenario.uninterrupted,
            )

    def _run_tests(
        self,
        name: str,
        sessions: List[SessionInfo],
        schedule: Dict[str, List[float]],
        interface: Interface,
        assert_at_max: bool = False,
        uninterrupted: bool = False,
    ) -> None:
        with self.subTest(msg=f"test_all_rates_less_than_evse_limit - {name}"):
            self._test_all_rates_less_than_evse_limit(schedule, interface)

        with self.subTest(msg=f"test_all_rates_less_than_session_max_rates - {name}"):
            self._test_all_rates_less_than_session_max_rates(sessions, schedule)

<<<<<<< HEAD
        # with self.subTest(
        #     msg=f"_test_all_rates_greater_than_session_min_rates - {name}"
        # ):
        #     self._test_all_rates_greater_than_session_min_rates(sessions, schedule)
=======
        with self.subTest(
            msg=f"test_all_rates_greater_than_session_min_rates - {name}"
        ):
            self._test_all_rates_greater_than_session_min_rates(sessions, interface, schedule)
>>>>>>> 66406ce5

        with self.subTest(f"test_in_allowable_rates - {name}"):
            self._test_in_allowable_rates(sessions, schedule, interface)

        with self.subTest(f"test_energy_requested_not_exceeded - {name}"):
            self._test_energy_requested_not_exceeded(sessions, schedule, interface)

        with self.subTest(f"test_infrastructure_limits_satisfied - {name}"):
            self._test_infrastructure_limits_satisfied(schedule, interface)

        if assert_at_max:
            with self.subTest(f"test_all_rates_at_max - {name}"):
                self._test_all_rates_at_max(sessions, schedule, interface)

        if uninterrupted:
            with self.subTest(f"test_charging_not_interrupted - {name}"):
                self._test_charging_not_interrupted(sessions, schedule, interface)

        if self.algo.estimate_max_rate:
            with self.subTest(f"test_max_rate_estimator_not_exceeded - {name}"):
                self._test_max_rate_estimator_not_exceeded(sessions, schedule)

    def _test_all_rates_less_than_evse_limit(self, schedule, interface) -> None:
        for station_id, rates in schedule.items():
            self.assertLessEqual(rates, interface.max_pilot_signal(station_id))

    def _test_all_rates_less_than_session_max_rates(self, sessions, schedule) -> None:
        for session in sessions:
            station_id = session.station_id
            self.assertLessEqual(schedule[station_id][0], session.max_rates[0])

<<<<<<< HEAD
    def _test_all_rates_greater_than_session_min_rates(
        self, sessions, schedule
    ) -> None:
=======
    def _test_all_rates_greater_than_session_min_rates(self, sessions, interface, schedule):
        infrastructure = interface.infrastructure_info()
>>>>>>> 66406ce5
        for session in sessions:
            station_id = session.station_id
            station_index = infrastructure.get_station_index(session.station_id)
            threshold = (infrastructure.min_pilot[station_index] *
                         infrastructure.voltages[station_index] /
                         (60 / interface.period) / 1000)
            if session.remaining_demand > threshold:
                self.assertGreaterEqual(schedule[station_id][0], session.min_rates[0])
            else:
                self.assertEqual(schedule[station_id][0], 0)

    def _test_in_allowable_rates(self, sessions, schedule, interface) -> None:
        for session in sessions:
            station_id = session.station_id
            (is_continuous, allowable,) = interface.allowable_pilot_signals(station_id)
            if is_continuous:
                self.assertGreaterEqual(schedule[station_id], allowable[0])
                self.assertLessEqual(schedule[station_id], allowable[1])
            else:
                self.assertIn(schedule[station_id], allowable)

    def _test_energy_requested_not_exceeded(
        self, sessions, schedule, interface
    ) -> None:
        for session in sessions:
            station_id = session.station_id
            self.assertLessEqual(
                schedule[station_id], interface.remaining_amp_periods(session),
            )

    def _test_infrastructure_limits_satisfied(self, schedule, interface) -> None:
        self.assertTrue(interface.is_feasible(schedule))

    # noinspection PyMethodMayBeStatic
    def _test_all_rates_at_max(
        self, sessions, schedule, interface
    ) -> None:  # pylint: disable=no-self-use
        infrastructure = interface.infrastructure_info()
        for session in sessions:
            i = infrastructure.get_station_index(session.station_id)
            ub = min(infrastructure.max_pilot[i], session.max_rates[0])
            rates = schedule[session.station_id]
            nptest.assert_almost_equal(rates, ub, decimal=4)

    def _test_charging_not_interrupted(self, sessions, schedule, interface) -> None:
        for session in sessions:
            scheduled = schedule[session.station_id]
            minimum_pilot = interface.min_pilot_signal(session.station_id)
            remaining_energy = interface.remaining_amp_periods(session)

            # Algorithm should not exceed remaining energy in order to meet minimum
            # pilot.
            if minimum_pilot < remaining_energy:
                self.assertGreaterEqual(scheduled, minimum_pilot)

    def _test_max_rate_estimator_not_exceeded(self, sessions, schedule) -> None:
        for session in sessions:
            self.assertLessEqual(
                np.array(schedule[session.station_id]),
                self.max_rate_estimation[session.session_id],
            )


# Two Station Test Case
def two_station(
    limit: float,
    continuous: bool,
    session_max_rate: float,
    session_min_rate: float = 0,
    remaining_energy: Optional[List[float]] = None,
) -> TestingInterface:
    """ Two EVSEs with the same phase, one constraint, and allowable rates from 0 to 32
    if continuous; integers between 8 and 32 if not. Also provides 2 sessions arriving
    and departing at the same time, with the same energy demands. """
    if continuous:
        allowable: List[np.ndarray] = [np.array([0, 32])] * 2
    else:
        allowable: List[np.ndarray] = [np.array([0] + list(range(8, 33)))] * 2
    if remaining_energy is None:
        remaining_energy: List[float] = [3.3, 3.3]
    network: InfrastructureDict = single_phase_single_constraint(
        2, limit, allowable_pilots=allowable, is_continuous=np.array([continuous] * 2)
    )
    sessions: List[SessionDict] = session_generator(
        num_sessions=2,
        arrivals=[0] * 2,
        departures=[12] * 2,
        requested_energy=[3.3] * 2,
        remaining_energy=remaining_energy,
        min_rates=[session_min_rate] * 2,
        max_rates=[session_max_rate] * 2,
    )
    data = {
        "active_sessions": sessions,
        "infrastructure_info": network,
        "current_time": CURRENT_TIME,
        "period": PERIOD,
    }
    return TestingInterface(data)


def big_three_phase_network(
    num_sessions: int = 30, limit: float = 1000
) -> TestingInterface:
    """
    Network is WAY over designed to deal with unbalance and ensure all EVs can charge
    at their maximum rate.
    """
    network = three_phase_balanced_network(num_sessions // 3, limit)
    sessions = session_generator(
        num_sessions=num_sessions,
        arrivals=[0] * num_sessions,
        departures=[2] * num_sessions,
        requested_energy=[10] * num_sessions,
        remaining_energy=[10] * num_sessions,
        max_rates=[32] * num_sessions,
    )
    random.shuffle(sessions)
    data = {
        "active_sessions": sessions,
        "infrastructure_info": network,
        "current_time": CURRENT_TIME,
        "period": PERIOD,
    }
    return TestingInterface(data)


class TestTwoStationsBase(BaseAlgorithmTest):
    def setUp(self) -> None:
        """ See BaseAlgorithmTest.setUp. """
        self.algo = None
        self.max_rate_estimation = {"0": 16, "1": 12}

    @staticmethod
    def _get_scenarios() -> List[Scenario]:
        scenarios = []
        # Test one limit where constraints are binding (40 A),
        # one where constraint will be met exactly by charging at max (64 A),
        # and one where constraints are not binding at all (80 A).
        for limit in [40, 64, 80]:
            # To ensure that both station limits and session limits are
            # satisfied, consider several max_rate parameters.
            # At 16 A, session limit is below station limit (32)
            # At 32 A, session limit equals station limit
            # At 40 A, session limit is greater than station limit.
            for session_max_rate in [16, 32, 40]:
                # Consider both continuous and discrete pilot signals
<<<<<<< HEAD
                for session_min_rate in [0, 8]:
                    # The latter case below tests when the remaining amp periods is
                    # small enough to trigger a pilot signal going to 0 while there is
                    # still demand remaining.
                    for session_energy_demands in [[3.3, 3.3], [0.3, 0.05]]:
=======
                for session_min_rate in [8]: #[0, 8]:
                    for session_energy_demands in [[0.3, 0.05]]: # [3.3, 3.3],
>>>>>>> 66406ce5
                        # Consider continuous and discrete EVSEs
                        for continuous in [True, False]:
                            # Consider both interruptable and uninterrupted charging
                            for uninterrupted in [True, False]:
                                for estimate_max_rate in [True, False]:
                                    if (
                                        limit < 64
                                        or session_energy_demands == [0.3, 0.05]
                                        or estimate_max_rate
                                    ):
                                        assert_at_max = False
                                    else:
                                        assert_at_max = True
                                    interface: TestingInterface = two_station(
                                        limit,
                                        continuous,
                                        session_max_rate,
                                        session_min_rate,
                                        remaining_energy=session_energy_demands,
                                    )
                                    scenario_name = (
                                        f"capacity: {limit}, "
                                        f"session max: {session_max_rate}, "
                                        f"session min: {session_min_rate}, "
                                        f"continuous pilot: {continuous}, "
                                        f"uninterrupted: {uninterrupted}, "
                                        f"estimate_max_rate: {estimate_max_rate} "
                                    )
                                    scenarios.append(
                                        Scenario(
                                            scenario_name,
                                            interface,
                                            assert_at_max,
                                            uninterrupted,
                                            estimate_max_rate,
                                        )
                                    )
        return scenarios


class TestThirtyStationsBase(BaseAlgorithmTest):
    def setUp(self) -> None:
        """ See BaseAlgorithmTest.setUp. """
        self.algo = None
        self.max_rate_estimation = {}  # Don't use max_rate_estimation for this test.

    @staticmethod
    def _get_scenarios() -> List[Scenario]:
        scenarios = []
        for limit in [1500, 3200]:
            interface: TestingInterface = big_three_phase_network(limit=limit)
            scenario_name = f"capacity: {limit} "
<<<<<<< HEAD
            scenarios.append(Scenario(scenario_name, interface, False, False, False))
=======
            scenarios.append(
                Scenario(scenario_name, interface, assert_at_max, False, False)
            )
>>>>>>> 66406ce5
        return scenarios


# --------------------------------------------------------------------------------------
# Tests
#
# As the functionality tested in each class is evident from the class names,
# the setUp methods are left without docstrings (hence the noinspection
# comments).
# --------------------------------------------------------------------------------------
class TestTwoStationsMinRatesInfeasible(unittest.TestCase):
    """ Check that error is thrown when minimum rates are not feasible. """

    def test_sorted_min_rates_infeasible(self) -> None:
        limit = 16
        max_rate = 32
        min_rate = 16
        for continuous in [True, False]:
            interface: TestingInterface = two_station(
                limit, continuous, max_rate, min_rate
            )
            for algo_name, algo in algorithms.items():
                scenario_name = (
                    f"algorithm: {algo_name}, "
                    f"capacity: {limit}, "
                    f"continuous pilot: {continuous}"
                )
                with self.subTest(msg=f"{scenario_name}"):
                    algo.register_interface(interface)
                    with self.assertRaisesRegex(
                        ValueError,
                        "Charging all sessions at "
                        "their lower bound is not "
                        "feasible.",
                    ):
                        algo.run()


class TestTwoStationsFCFS(TestTwoStationsBase):
    # noinspection PyMissingOrEmptyDocstring
    def setUp(self) -> None:
        super().setUp()
        self.algo = SortedSchedulingAlgo(first_come_first_served)


class TestThirtyStationsFCFS(TestThirtyStationsBase):
    # noinspection PyMissingOrEmptyDocstring
    def setUp(self) -> None:
        super().setUp()
        self.algo = SortedSchedulingAlgo(first_come_first_served)


class TestTwoStationsEDF(TestTwoStationsBase):
    # noinspection PyMissingOrEmptyDocstring
    def setUp(self) -> None:
        super().setUp()
        self.algo = SortedSchedulingAlgo(earliest_deadline_first)


class TestThirtyStationsEDF(TestThirtyStationsBase):
    # noinspection PyMissingOrEmptyDocstring
    def setUp(self) -> None:
        super().setUp()
        self.algo = SortedSchedulingAlgo(earliest_deadline_first)


class TestTwoStationsLLF(TestTwoStationsBase):
    # noinspection PyMissingOrEmptyDocstring
    def setUp(self) -> None:
        super().setUp()
        self.algo = SortedSchedulingAlgo(least_laxity_first)


class TestThirtyStationsLLF(TestThirtyStationsBase):
    # noinspection PyMissingOrEmptyDocstring
    def setUp(self) -> None:
        super().setUp()
        self.algo = SortedSchedulingAlgo(least_laxity_first)


class TestTwoStationsLCFS(TestTwoStationsBase):
    # noinspection PyMissingOrEmptyDocstring
    def setUp(self) -> None:
        super().setUp()
        self.algo = SortedSchedulingAlgo(last_come_first_served)


class TestThirtyStationsLCFS(TestThirtyStationsBase):
    # noinspection PyMissingOrEmptyDocstring
    def setUp(self) -> None:
        super().setUp()
        self.algo = SortedSchedulingAlgo(last_come_first_served)


class TestTwoStationsLRPT(TestTwoStationsBase):
    # noinspection PyMissingOrEmptyDocstring
    def setUp(self) -> None:
        super().setUp()
        self.algo = SortedSchedulingAlgo(largest_remaining_processing_time)


class TestThirtyStationsLRPT(TestThirtyStationsBase):
    # noinspection PyMissingOrEmptyDocstring
    def setUp(self) -> None:
        super().setUp()
        self.algo = SortedSchedulingAlgo(largest_remaining_processing_time)


class TestTwoStationsRR(TestTwoStationsBase):
    # noinspection PyMissingOrEmptyDocstring
    def setUp(self) -> None:
        super().setUp()
        self.algo = RoundRobin(first_come_first_served)


class TestThirtyStationsRR(TestThirtyStationsBase):
    # noinspection PyMissingOrEmptyDocstring
    def setUp(self) -> None:
        super().setUp()
        self.algo = RoundRobin(first_come_first_served)


del BaseAlgorithmTest
del TestTwoStationsBase
del TestThirtyStationsBase
# del TestTwoStationsMinRatesFeasibleBase<|MERGE_RESOLUTION|>--- conflicted
+++ resolved
@@ -120,17 +120,10 @@
         with self.subTest(msg=f"test_all_rates_less_than_session_max_rates - {name}"):
             self._test_all_rates_less_than_session_max_rates(sessions, schedule)
 
-<<<<<<< HEAD
-        # with self.subTest(
-        #     msg=f"_test_all_rates_greater_than_session_min_rates - {name}"
-        # ):
-        #     self._test_all_rates_greater_than_session_min_rates(sessions, schedule)
-=======
         with self.subTest(
             msg=f"test_all_rates_greater_than_session_min_rates - {name}"
         ):
             self._test_all_rates_greater_than_session_min_rates(sessions, interface, schedule)
->>>>>>> 66406ce5
 
         with self.subTest(f"test_in_allowable_rates - {name}"):
             self._test_in_allowable_rates(sessions, schedule, interface)
@@ -162,14 +155,8 @@
             station_id = session.station_id
             self.assertLessEqual(schedule[station_id][0], session.max_rates[0])
 
-<<<<<<< HEAD
-    def _test_all_rates_greater_than_session_min_rates(
-        self, sessions, schedule
-    ) -> None:
-=======
-    def _test_all_rates_greater_than_session_min_rates(self, sessions, interface, schedule):
+    def _test_all_rates_greater_than_session_min_rates(self, sessions, interface, schedule) -> None:
         infrastructure = interface.infrastructure_info()
->>>>>>> 66406ce5
         for session in sessions:
             station_id = session.station_id
             station_index = infrastructure.get_station_index(session.station_id)
@@ -317,16 +304,11 @@
             # At 40 A, session limit is greater than station limit.
             for session_max_rate in [16, 32, 40]:
                 # Consider both continuous and discrete pilot signals
-<<<<<<< HEAD
                 for session_min_rate in [0, 8]:
                     # The latter case below tests when the remaining amp periods is
                     # small enough to trigger a pilot signal going to 0 while there is
                     # still demand remaining.
                     for session_energy_demands in [[3.3, 3.3], [0.3, 0.05]]:
-=======
-                for session_min_rate in [8]: #[0, 8]:
-                    for session_energy_demands in [[0.3, 0.05]]: # [3.3, 3.3],
->>>>>>> 66406ce5
                         # Consider continuous and discrete EVSEs
                         for continuous in [True, False]:
                             # Consider both interruptable and uninterrupted charging
@@ -379,13 +361,9 @@
         for limit in [1500, 3200]:
             interface: TestingInterface = big_three_phase_network(limit=limit)
             scenario_name = f"capacity: {limit} "
-<<<<<<< HEAD
-            scenarios.append(Scenario(scenario_name, interface, False, False, False))
-=======
             scenarios.append(
-                Scenario(scenario_name, interface, assert_at_max, False, False)
-            )
->>>>>>> 66406ce5
+                Scenario(scenario_name, interface, False, False, False)
+            )
         return scenarios
 
 
