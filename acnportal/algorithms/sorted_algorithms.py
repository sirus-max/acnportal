--- conflicted
+++ resolved
@@ -45,7 +45,6 @@
             np.array[Union[float, int]]: Array of charging rates, where each
                 row is the charging rates for a specific session.
         """
-<<<<<<< HEAD
         queue = self._sort_fn(active_sessions, self.interface)
         schedule = np.zeros(infrastructure.num_stations)
         for session in queue:
@@ -66,23 +65,6 @@
                                                                 schedule,
                                                                 infrastructure)
             schedule[station_index] = charging_rate
-=======
-        ev_queue = self._sort_fn(active_evs, self.interface)
-        schedule = {ev.station_id: [0] for ev in active_evs}
-        for ev in ev_queue:
-            continuous, allowable_rates = self.interface.allowable_pilot_signals(
-                ev.station_id
-            )
-            if continuous:
-                charging_rate = self.max_feasible_rate(
-                    ev.station_id, allowable_rates[-1], schedule, eps=0.01
-                )
-            else:
-                charging_rate = self.discrete_max_feasible_rate(
-                    ev.station_id, allowable_rates, schedule
-                )
-            schedule[ev.station_id][0] = charging_rate
->>>>>>> 6210ddd3
         return schedule
 
     def max_feasible_rate(self, station_index, ub, schedule, infrastructure,
@@ -105,12 +87,7 @@
         Returns:
             float: maximum feasible rate less than ub subject to the environment's constraints. [A]
         """
-<<<<<<< HEAD
         def bisection(_index, _lb, _ub, _schedule):
-=======
-
-        def bisection(_station_id, _lb, _ub, _schedule):
->>>>>>> 6210ddd3
             """ Use the bisection method to find the maximum feasible charging rate for the EV. """
             mid = (_ub + _lb) / 2
             new_schedule = copy(schedule)
@@ -123,14 +100,8 @@
             else:
                 return bisection(_index, _lb, mid, new_schedule)
 
-<<<<<<< HEAD
         if not infrastructure_constraints_feasible(schedule, infrastructure):
             raise ValueError('The initial schedule is not feasible.')
-=======
-        if not self.interface.is_feasible(schedule):
-            raise ValueError("The initial schedule is not feasible.")
-        return bisection(station_id, 0, ub, schedule)
->>>>>>> 6210ddd3
 
         # Test maximum rate to short-circuit bisection
         new_schedule = copy(schedule)
@@ -161,13 +132,8 @@
             float: maximum feasible rate less than ub subject to the
                 infrastructure's constraints. [A]
         """
-<<<<<<< HEAD
         if not infrastructure_constraints_feasible(schedule, infrastructure):
             raise ValueError('The initial schedule is not feasible.')
-=======
-        if not self.interface.is_feasible(schedule):
-            raise ValueError("The initial schedule is not feasible.")
->>>>>>> 6210ddd3
         new_schedule = copy(schedule)
         feasible_idx = len(allowable_pilots) - 1
         new_schedule[station_index] = allowable_pilots[feasible_idx]
@@ -238,7 +204,6 @@
         Returns:
             Dict[str, List[float]]: see BaseAlgorithm
         """
-<<<<<<< HEAD
         queue = deque(self._sort_fn(active_sessions, self.interface))
         schedule = np.zeros(infrastructure.num_stations)
         rate_idx = np.zeros(infrastructure.num_stations, dtype=int)
@@ -262,35 +227,6 @@
                     queue.append(session)
                 else:
                     schedule[i] = infrastructure.allowable_pilots[i][rate_idx[i]]
-=======
-        continuous_inc = 1
-
-        ev_queue = deque(self._sort_fn(active_evs, self.interface))
-        schedule = {ev.station_id: [0] for ev in active_evs}
-        rate_idx_map = {ev.station_id: 0 for ev in active_evs}
-        allowable_rates = {}
-        for ev in ev_queue:
-            evse_continuous, evse_rates = self.interface.allowable_pilot_signals(
-                ev.station_id
-            )
-            if evse_continuous:
-                evse_rates = np.arange(evse_rates[0], evse_rates[1], continuous_inc)
-            allowable_rates[ev.station_id] = evse_rates
-
-        while len(ev_queue) > 0:
-            ev = ev_queue.popleft()
-            if rate_idx_map[ev.station_id] < len(allowable_rates[ev.station_id]) - 1:
-                schedule[ev.station_id][0] = allowable_rates[ev.station_id][
-                    rate_idx_map[ev.station_id] + 1
-                ]
-                if self.interface.is_feasible(schedule):
-                    rate_idx_map[ev.station_id] += 1
-                    ev_queue.append(ev)
-                else:
-                    schedule[ev.station_id][0] = allowable_rates[ev.station_id][
-                        rate_idx_map[ev.station_id]
-                    ]
->>>>>>> 6210ddd3
         return schedule
 
     def schedule(self, active_sessions):
