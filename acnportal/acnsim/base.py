"""
This module contains a base class shared by all ACN-Sim objects.
"""
import json
import operator
import os
<<<<<<< HEAD
import numpy as np
=======

>>>>>>> 6210ddd3
# noinspection PyProtectedMember
from pydoc import locate
import warnings
import pkg_resources
import pandas
from pandas.io.common import stringify_path, get_handle, get_filepath_or_buffer
import numpy

__NOT_SERIALIZED_FLAG__ = "__NOT_SERIALIZED__"


# Uses methodology discussed in https://stackoverflow.com/a/16372436
# by Martijn Pieters.


def _operator_error_hooks(cls):
    operator_hooks = [
        name for name in dir(operator) if name.startswith("__") and name.endswith("__")
    ]

    def add_hook(name):
        # noinspection PyUnusedLocal
        def op_hook(*args, **kwargs):
            raise TypeError(
                f"This object is a stub object whose methods are not "
                f"callable. Call {name} after correctly instantiating"
                f" this object."
            )

        try:
            setattr(cls, name, op_hook)
        except (AttributeError, TypeError):
            pass

    for hook_name in operator_hooks:
        add_hook(hook_name)
    return cls


@_operator_error_hooks
class ErrorAllWrapper:
    """
    This wrapper class wraps a string representing an object that acnsim
     does not know how to
    serialize. If any operator or method is called on the wrapped
    string, an error is raised. The only attribute accessible is the
    data attribute, which returns the wrapped string.
    """

    def __init__(self, data):
        self._data = data

    def __getattr__(self, item):
        if item == "data":
            return
        raise TypeError(
            f"This object is a stub object whose methods are not "
            f"callable. Call {item} after correctly instantiating this "
            f"object."
        )

    @property
    def data(self):
        return self._data

class NpEncoder(json.JSONEncoder):
    def default(self, obj):
        if isinstance(obj, np.integer):
            return int(obj)
        elif isinstance(obj, np.floating):
            return float(obj)
        elif isinstance(obj, np.ndarray):
            return obj.tolist()
        else:
            return super(NpEncoder, self).default(obj)

class BaseSimObj:
    """
    Base class for all ACN-Sim objects. Includes functions for
    representation and serialization of ACN-Sim objects.
    """

    def __repr__(self):
        """
        General string representation of an ACN-Sim object. Unless they
        are non-iterable builtins, attributes' default (object) repr
        functions are used.

        Returns:
            str: A representation of the object in the following form:
                [module name].[class name](attr1=[value1],
                                           attr2=[value2],
                                           ...)
        """
        attr_repr_lst = []
        for key, value in self.__dict__.items():
            if value.__class__.__module__ == "builtins":
                try:
                    _ = iter(value)
                except TypeError:
                    attr_repr_lst.append(f"{key}={value}")
                else:
                    attr_repr_lst.append(f"{key}={object.__repr__(value)}")
            else:
                attr_repr_lst.append(f"{key}={object.__repr__(value)}")
        attr_repr = ", ".join(attr_repr_lst)
        return f"{self.__module__}.{self.__class__.__name__}({attr_repr})"

    @staticmethod
    def _none_to_empty_dict(*args):
        """
        Returns a new args list that replaces each None arg with {}.
        """
        out_arg_lst = []
        for arg in args:
            if arg is None:
                out_arg_lst.append({})
            else:
                out_arg_lst.append(arg)
        return out_arg_lst

    def to_json(self, path_or_buf=None):
        """ Returns a JSON string representing self.
        Currently, only non-compressed file types are supported as the
        output file type.

        Args:
            path_or_buf (FilePathOrBuffer): File path or object. If not
            specified, the result is returned as a string.
        """
        # The code here is from pandas 1.0.1, io.json.to_json(), with
        # modifications.
        json_serializable_data = self._to_registry()[0]
        if json_serializable_data["version"] is None:
            warnings.warn(
                f"Missing a recorded version of acnportal in the dict "
                f"representation. Loading will not run an acnportal "
                f"version check.",
                UserWarning,
            )
        if json_serializable_data["dependency_versions"] is None:
            warnings.warn(
                f"Missing recorded versions of dependencies in the "
                f"dict representation. Loading will not run a "
                f"dependency version check.",
                UserWarning,
            )
        path_or_buf = stringify_path(path_or_buf)
        if isinstance(path_or_buf, str):
            fh, _ = get_handle(path_or_buf, "w")
            try:
                json.dump(json_serializable_data, fh, cls=NpEncoder)
                # Add a newline to the EOF.
                fh.write("\n")
            finally:
                fh.close()
        elif path_or_buf is None:
            return json.dumps(json_serializable_data, cls=NpEncoder)
        else:
            json.dump(json_serializable_data, path_or_buf, cls=NpEncoder)
            # Add a newline to the EOF.
            path_or_buf.write("\n")

    def _to_registry(self, context_dict=None):
        """
        Returns a JSON serializable representation of self.

        The serializer is invoked using `obj.to_json()`, but the
        conversion into a serializable representation occurs in this
        method.

        This method is protected (i.e. underscored) so users do not
        directly use this method. PyNoInspection comments have been
        added where this function is used within the package.

        Serializer behaviors:

        - Any native ACN-Sim object (that is, any unaltered object
        provided in `acnsim`) dumps without error and with
        accurate preservation of attributes.

        - An extension of an ACN-Sim object that appropriately defines a
        `_to_dict` method will dump without error and with
        accurate attribute preservation. This also applies to ACN-Sim
        objects that have as attributes extensions of ACN-Sim objects
        with defined `_to_dict` methods.

        - An extension that doesn't define `_to_dict` will dump without
        error, but with partial preservation of attributes. Objects that
        do not inherit from BaseSimObj and either are not themselves
        JSON serializable or contain attributes that are not JSON
        serializable will not be serialized.

        - A warning is thrown for each attribute not explicitly handled
        in the serialization.

        - A warning is thrown for each attribute that is neither naively
        serializable nor handled by any object's `_to_registry` method.

        The serializer returns a dict with two keys. An `id`, and a
        `context_dict` that maps ID's to JSON serializable
        representations of  objects. This ensures that objects appearing
        multiple times in another object's attributes are not re-loaded
        as different objects. For example, a Simulator object may have
        an EV appearing in both the `ev_history`, and the
        `event_history`, as part of a `PluginEvent`. The `id`-based
        serialization ensures that on loading, the same `EV` object
        occupies both the `ev_history` and the `event_history`.

        As serialization of nested objects occurs recursively, this
        method also optionally accepts a `context_dict` that contains
        objects (via the ID's) that have already been converted into a
        serializable form, to which the serializable form of this object
        is added.

        Args:
            context_dict (Dict[str, JSON Serializable]): Dict mapping
                object ID's to object JSON serializable representations.

        Returns:
            Dict[str, JSON Serializable]: A JSON serializable
                representation of this object. Takes the form:
                    ```
                    {'id': [This object's id],
                     'context_dict': [The dict mapping all object id's
                                      to their JSON serializable
                                      representations],
                     'version': [commit hash of acnportal at creation
                                 of this object]}
                    ```
            Dict[str, JSON Serializable]: For clarity, the context_dict
                is returned since it is modified by this function.

        Warns:
            UserWarning: If any attributes are present in the object
                not handled by the object's `_to_dict` method.
            UserWarning: If any of the unhandled attributes are not
                JSON serializable.

        """
        first_call = context_dict is None
        (context_dict,) = self._none_to_empty_dict(context_dict)
        obj_id = f"{id(self)}"

        # Check if this object has already been converted, and return
        # the appropriate dict if this is the case.
        if obj_id in context_dict:
            return {"id": obj_id, "context_dict": context_dict}, context_dict

        obj_type = f"{self.__module__}.{self.__class__.__name__}"

        # Get a dictionary of the attributes of this object using the
        # object's _to_dict method.
        attribute_dict, context_dict = self._to_dict(context_dict)

        # Check that all attributes have been serialized.
        # Warn if some attributes weren't serialized.
        if attribute_dict.keys() != self.__dict__.keys():
            unserialized_keys = set(self.__dict__.keys()) - set(attribute_dict.keys())
            warnings.warn(
                f"Attributes {unserialized_keys} present in object of "
                f"type {obj_type} but not handled by object's _to_dict "
                f"method. Serialized object may not load correctly. "
                f"Write a _to_dict method and re-dump, or write an "
                f"appropriate _from_dict method to accurately load.",
                UserWarning,
            )
            for key in unserialized_keys:
                unserialized_attr = self.__dict__[key]
                if isinstance(unserialized_attr, BaseSimObj):
                    # Try calling the attr's _to_registry method.
                    # noinspection PyProtectedMember
                    registry, context_dict = unserialized_attr._to_registry(
                        context_dict=context_dict
                    )
                    attribute_dict[key] = registry["id"]
                    continue
                # Try dumping the object using the native JSON
                # serializer.
                try:
                    json.dumps(unserialized_attr)
                except TypeError:
                    warnings.warn(
                        f"Attribute {key} could not be serialized. "
                        f"Dumping the attribute's repr() "
                        f"representation. This attribute will not be "
                        f"fully loaded.",
                        UserWarning,
                    )
                    attribute_dict[key] = [
                        __NOT_SERIALIZED_FLAG__,
                        repr(unserialized_attr),
                    ]
                else:
                    attribute_dict[key] = unserialized_attr

        obj_dict = {"class": obj_type, "attributes": attribute_dict}
        context_dict[obj_id] = obj_dict

        # Check versions of acnportal and certain dependencies.
        # We only need to check the versions if the context dict is
        # empty, indicating the first level of the recursive call.
        acnportal_version, dependency_versions = None, None
        if first_call:
            acnportal_version = pkg_resources.require("acnportal")[0].version
            dependency_versions = {
                "numpy": numpy.__version__,
                "pandas": pandas.__version__,
            }

        return (
            {
                "id": obj_id,
                "context_dict": context_dict,
                "version": acnportal_version,
                "dependency_versions": dependency_versions,
            },
            context_dict,
        )

    def _to_dict(self, context_dict=None):
        """ Converts the object's attributes into a JSON serializable
        dict. Each ACN-Sim object defines this method differently.

        Args:
            context_dict (Dict[str, JSON Serializable]): Dict mapping
                object ID's to object JSON serializable representations.

        Returns:
            Dict[str, JSON Serializable]: Dict of the object's
                attributes, converted to JSON serializable forms.
            context_dict (Dict[str, JSON Serializable]): Dict mapping
                object ID's to object JSON serializable representations.
                This is returned as context_dict may have been modified
                by this method.
        """
        raise NotImplementedError

    @staticmethod
    def _build_from_id(obj_id, context_dict, loaded_dict=None):
        """
        Given an object ID and a dictionary mapping object ID's to JSON
        serializable representations of ACN-Sim objects, returns the ACN-Sim
        object represented by the given object_id.

        This method is protected (i.e. underscored) so users do not
        directly use this method. PyNoInspection comments have been
        added where this function is used within the package.

        Optionally, a loaded_dict that contains already-loaded objects
        may be provided to avoid duplicated work.

        Args:
            obj_id (str): Object ID of ACN-Sim object to be loaded.
            context_dict (Dict[str, JSON Serializable]): Dict mapping object
                ID's to object JSON serializable representations.
            loaded_dict (Dict[str, BaseSimObj-like]): Dict mapping object
                ID's to ACN-Sim objects.

        Returns:
            BaseSimObj-like: The loaded ACN-Sim object.
            Dict[str, BaseSimObj-like]: Dict mapping object ID's to ACN-Sim
                objects. This is the loaded_dict passed to and modified by
                this function.

        Raises:
            KeyError: Raised if `obj_id` is not found in `context_dict`.
        """
        # Check if this object has already been loaded; return the loaded
        # object if this is the case.
        if obj_id in loaded_dict:
            return loaded_dict[obj_id], loaded_dict

        if obj_id not in context_dict:
            raise KeyError(f"Object with ID {obj_id} not found in context_dict.")

        # Get the class of this object from the context_dict.
        obj_type = context_dict[obj_id]["class"]
        obj_class = locate(obj_type)

        # 'version' is None since we've already checked the version of the
        # parent object.
        # noinspection PyProtectedMember
        obj, loaded_dict = obj_class._from_registry(
            {
                "id": obj_id,
                "context_dict": context_dict,
                "version": None,
                "dependency_versions": None,
            },
            loaded_dict=loaded_dict,
        )

        loaded_dict[obj_id] = obj
        return obj, loaded_dict

    @classmethod
    def from_json(cls, path_or_buf=None):
        """ Returns an ACN-Sim object loaded from in_registry.
        Note URLs have not been tested as path_or_buf input.

        Args:
            path_or_buf (Union[str, FilePathOrBuffer]): a valid JSON
                str, path object or file-like object. Any valid string
                path is acceptable.
        """
        # The code here is from pandas 1.0.1, io.json.from_json(), with
        # modifications.
        filepath_or_buffer, _, _, should_close = get_filepath_or_buffer(path_or_buf)

        exists = False
        if isinstance(filepath_or_buffer, str):
            try:
                exists = os.path.exists(filepath_or_buffer)
            except (TypeError, ValueError):
                pass

        if exists:
            filepath_or_buffer, _ = get_handle(filepath_or_buffer, "r")
            should_close = True

        if isinstance(filepath_or_buffer, str):
            should_close = False
            out_registry = json.loads(filepath_or_buffer)
        else:
            out_registry = json.load(filepath_or_buffer)
        if should_close:
            filepath_or_buffer.close()

        if out_registry["version"] is None:
            warnings.warn(
                f"Missing a recorded version of acnportal in the "
                f"loaded registry. Object may have been dumped with a "
                f"different version of acnportal.",
                UserWarning,
            )
        if out_registry["dependency_versions"] is None:
            warnings.warn(
                f"Missing recorded dependency versions of acnportal in "
                f"the loaded registry. Object may have been dumped "
                f"with different dependency versions of acnportal.",
                UserWarning,
            )

        out_obj = cls._from_registry(out_registry)[0]
        return out_obj

    @classmethod
    def _from_registry(cls, in_registry, loaded_dict=None):
        """
        Returns an object of type `cls` from a JSON serializable
        representation of the object.

        The deserializer is invoked using `cls.from_json()`, but the
        conversion from a serializable representation to an ACN-Sim
        object occurs in this method.

        This method is protected (i.e. underscored) so users do not
        directly use this method. PyNoInspection comments have been
        added where this function is used within the package.

        Deserializer behaviors:

        - Any native ACN-Sim object (that is, any unaltered object
        provided in `acnsim`) that was dumped (serialized) with the
        object's `_to_registry` method loads without error and with
        accurate values for each attribute, assuming the original object
        was of type `cls`.

        - An extension of an ACN-Sim object that appropriately defines a
        `_from_dict` method will load without error and with
        accurate attribute values. This also applies to ACN-Sim
        objects that have as attributes extensions of ACN-Sim objects
        with defined `_from_dict` methods.

        - An extension that doesn't define `_from_dict` may not load
        correctly. The extension will load correctly only if the
        constructor of the object whose `_from_dict` method is called
        takes the same arguments as this object, and any extra
        attributes are JSON-serializable or readable from an ID.

        - A warning is thrown for each attribute not explicitly loaded
        in the deserialization.

        - A warning is thrown for each attribute that is neither naively
        serializable nor readable from an ID or with a `_from_registry`
        method.

        - A warning is thrown if any of acnportal, numpy, or pandas have
        different versions in the current program from the versions
        present when the object was serialized.

        The deserializer returns an object of type `cls`.

        As deserialization of nested objects occurs recursively, this
        method also optionally accepts a `loaded_dict` that contains
        objects (via the ID's) that have already been loaded, to which
        the deserialized object is added.

        Args:
            in_registry (Dict[str, JSON Serializable]): A JSON
                Serializable representation of this object. Takes the
                form:
                    ```
                    {'id': [This object's id],
                     'context_dict': [The dict mapping all object id's
                                      to their JSON serializable
                                      representations]}
                    ```
            loaded_dict (Dict[str, BaseSimObj-like]): Dict mapping
                object ID's to loaded ACN-Sim objects.

        Returns:
            BaseSimObj-like: Loaded object.
            loaded_dict (Dict[str, BaseSimObj-like]): Dict mapping
                object ID's to loaded ACN-Sim objects.

        Raises:
            KeyError: Raised if object represented by `in_json` is not
                found in `context_dict`.

        Warns:
            UserWarning: If the acnportal version of the loaded object
                is different from that of the acnportal doing
                the loading, or if numpy or pandas is a different
                version. If no version is provided ('version' maps
                to None), no warning is raised.
            UserWarning: If any attributes are present in the object
                not handled by the object's `_from_dict` method.
            UserWarning: If any of the unhandled attributes are not
                readable from an ID. This is fine unless this attribute
                is not meant to be JSON serializable, in which case
                the loaded attribute will be incorrect.

        """
        (loaded_dict,) = cls._none_to_empty_dict(loaded_dict)
        obj_id, context_dict, acnportal_version, dependency_versions = (
            in_registry["id"],
            in_registry["context_dict"],
            in_registry["version"],
            in_registry["dependency_versions"],
        )

        # Check current versions of acnportal and certain dependencies
        # against serialized versions.
        if acnportal_version is not None:
            current_version = pkg_resources.require("acnportal")[0].version
            if current_version != acnportal_version:
                warnings.warn(
                    f"Version {acnportal_version} of input acnportal "
                    f"object does not match current version "
                    f"{current_version}."
                )

        if dependency_versions is not None:
            current_dependency_versions = {
                "numpy": numpy.__version__,
                "pandas": pandas.__version__,
            }
            for pkg in dependency_versions.keys():
                if current_dependency_versions[pkg] != dependency_versions[pkg]:
                    warnings.warn(
                        f"Current version of dependency {pkg} does not "
                        f"match serialized version. "
                        f"Current: {current_dependency_versions[pkg]}, "
                        f"Serialized: {dependency_versions[pkg]}.",
                    )

        try:
            obj_dict = context_dict[obj_id]
        except KeyError:
            raise KeyError(f"Object with ID {obj_id} not found in context_dict.")

        # Check if this object has already been converted, and return
        # the appropriate dict if this is the case.
        if obj_id in loaded_dict:
            return loaded_dict[obj_id], loaded_dict

        if obj_dict["class"] != f"{cls.__module__}.{cls.__name__}":
            warnings.warn(
                f"Deserializing as type "
                f"{cls.__module__}.{cls.__name__}. Object was "
                f"serialized as type {obj_dict['class']}.",
                UserWarning,
            )

        # attribute_dict is a dict mapping attribute names to JSON
        # serializable values.
        attribute_dict = obj_dict["attributes"]

        # Call this class' _from_dict method to convert the JSON
        # representation of this object's attributes into the actual
        # object.
        out_obj, loaded_dict = cls._from_dict(attribute_dict, context_dict, loaded_dict)

        # Check that all attributes have been loaded.
        # Warn if some attributes weren't loaded.
        if out_obj.__dict__.keys() != attribute_dict.keys():
            unloaded_attrs = set(attribute_dict.keys()) - set(out_obj.__dict__.keys())
            unrecorded_attrs = set(out_obj.__dict__.keys()) - set(attribute_dict.keys())
            if len(unloaded_attrs) > 0:
                warnings.warn(
                    f"Attributes {unloaded_attrs} present in object of "
                    f"type {obj_dict['class']} but not handled by object's "
                    f"_from_dict method. Loaded object may have inaccurate "
                    f"attributes.",
                    UserWarning,
                )
            if len(unrecorded_attrs) > 0:
                warnings.warn(
                    f"Attributes {unrecorded_attrs} present in object of "
                    f"type {obj_dict['class']} but not recorded in "
                    f"serialization. Loaded object may need to have "
                    f"attributes set. ",
                    UserWarning,
                )
            for attr in unloaded_attrs:
                # Try reading this attribute from an ID in
                # attribute_dict.
                try:
                    out_attr, loaded_dict = cls._build_from_id(
                        attribute_dict[attr], context_dict, loaded_dict=loaded_dict
                    )
                    setattr(out_obj, attr, out_attr)
                except (KeyError, TypeError):
                    if (
                        isinstance(attribute_dict[attr], list)
                        and attribute_dict[attr][0] == __NOT_SERIALIZED_FLAG__
                    ):
                        warnings.warn(
                            f"Loader for attribute {attr} not found. "
                            f"Setting attribute {attr} directly.",
                            UserWarning,
                        )
                        loaded_attr_value = ErrorAllWrapper(attribute_dict[attr][1])
                    else:
                        loaded_attr_value = attribute_dict[attr]
                    # If the attribute was originally JSON serializable,
                    # this is correct loading.
                    setattr(out_obj, attr, loaded_attr_value)

        # Add this object to the dictionary of loaded objects.
        loaded_dict[obj_id] = out_obj
        return out_obj, loaded_dict

    @classmethod
    def _from_dict(cls, attribute_dict, context_dict, loaded_dict=None):
        """ Converts a JSON serializable representation of an ACN-Sim
        object into an actual ACN-Sim object.

        Args:
            attribute_dict (Dict[str, JSON Serializable]): A JSON
                Serializable representation of this object's attributes.
            context_dict (Dict[str, JSON Serializable]): Dict mapping
                object ID's to object JSON serializable representations.
            loaded_dict (Dict[str, BaseSimObj-like]): Dict mapping
                object ID's to ACN-Sim objects.

        Returns:
            BaseSimObj-like: Loaded object
            (Dict[str, BaseSimObj-like]): Dict mapping object ID's to
                ACN-Sim objects. This is returned as loaded_dict may
                have been modified by this method.
        """
        raise NotImplementedError<|MERGE_RESOLUTION|>--- conflicted
+++ resolved
@@ -4,11 +4,7 @@
 import json
 import operator
 import os
-<<<<<<< HEAD
 import numpy as np
-=======
-
->>>>>>> 6210ddd3
 # noinspection PyProtectedMember
 from pydoc import locate
 import warnings
