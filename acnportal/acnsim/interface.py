"""
This module contains methods for directly interacting with the _simulator.
"""
from copy import deepcopy

import numpy as np
from datetime import timedelta
from collections import namedtuple
<<<<<<< HEAD
import warnings
=======
from warnings import warn


class SessionInfo:
    """ Class to store information relevant to a charging session.

        Args:
            station_id (str): Unique identifier of the station (EVSE) where the
                session takes place.
            session_id (str): Unique identifier of the charging session.
            requested_energy (float): Energy requested by the user during the
                session. [kWh]
            energy_delivered (float): Energy delivered already during the
                session. [kWh]
            arrival (int): Time index when the session begins.
            departure (int): Time index when the session ends.
            estimated_departure (int): Time index when the user estimates the session
                will end.
            current_time (int): Time index of the current time.
            min_rates (Union[float, List[float]): Lower bound for the charging
                rate of the session. If List (or np.array) length should be
                departure - arrival and each entry is a lower bound for the
                corresponding time period.
            max_rates (Union[float, List[float]): Upper bound for the charging
                rate of the session. If List (or np.array) length should be
                departure - arrival and each entry is a upper bound for the
                corresponding time period.
    """

    def __init__(
        self,
        station_id,
        session_id,
        requested_energy,
        energy_delivered,
        arrival,
        departure,
        estimated_departure=None,
        current_time=0,
        min_rates=0,
        max_rates=float("inf"),
    ):
        self.station_id = station_id
        self.session_id = session_id
        self.requested_energy = requested_energy
        self.energy_delivered = energy_delivered
        self.arrival = arrival
        self.departure = departure
        if self.departure <= self.arrival:
            raise ValueError(
                f"Departure must be later than arrival."
                f"\nArrival:{self.arrival}\n"
                f"Departure:{self.departure}"
            )

        if estimated_departure is None:
            self.estimated_departure = departure
        else:
            self.estimated_departure = estimated_departure

        if self.estimated_departure <= self.arrival:
            raise ValueError(
                "Departure must be later than arrival."
                f"\nArrival:{self.arrival}\n"
                f"Estimated Departure:{self.estimated_departure}"
            )

        self.current_time = current_time

        if np.isscalar(min_rates):
            self.min_rates = np.array([min_rates] * self.remaining_time)
        elif len(min_rates) == self.remaining_time:
            self.min_rates = np.array(min_rates)
        else:
            raise ValueError(
                "min_rates must be a scalar or list-like with length "
                "equal to the remaining_time of the session.\n"
                f"Length of min_rates: {len(min_rates)}\n"
                f"Remaining time: {self.remaining_time}"
            )

        if np.isscalar(max_rates):
            self.max_rates = np.array([max_rates] * self.remaining_time)
        elif len(max_rates) == self.remaining_time:
            self.max_rates = np.array(max_rates)
        else:
            raise ValueError(
                "max_rates must be a scalar or list-like with length "
                "equal to the remaining_time of the session.\n"
                f"Length of max_rates: {len(max_rates)}\n"
                f"Remaining time: {self.remaining_time}"
            )

    @property
    def remaining_demand(self):
        return self.requested_energy - self.energy_delivered

    @property
    def arrival_offset(self):
        return max(self.arrival - self.current_time, 0)

    @property
    def remaining_time(self):
        remaining = min(
            self.departure - self.arrival, self.departure - self.current_time
        )
        return max(remaining, 0)


class InfrastructureInfo:
    """ Class to store information about the electrical infrastructure.

    Args:
        constraint_matrix (np.array[float]): M x N array relating the
            individual station currents to aggregate currents each of which
            is subject to a constraint. M is the number of constraints and N
            is the number of stations.
        constraint_limits (np.array[float]): Limits on each constrained link.
            Length M.
        phases (np.array[float]): Phase angle of the current at each station
            (EVSE). Length N. [deg]
        voltages (np.array[float]): Voltage of each station. Length N. [V]
        constraint_ids (List[str]): Unique identifier of each constraint.
        station_ids (List[str]): Unique identifier of each station.
        max_pilot (np.array[float]: Maximum pilot signal supported by each
            station.
        min_pilot (np.array[float]: Minimum pilot signal supported by each
            station. A non-zero min_pilot indicates that the station does
            not support any charging rates between 0 and min_pilot.  It is
            implied that all EVSEs support a pilot signal of 0, even if
            min_pilot > 0.
        allowable_pilots (List[np.array[float]): Pilot signals which each
            station supports. The allowable pilot signals for station i are
            stored in allowable_pilots[i]. If a station supports continuous
            pilot signals, the list is of length 2, where the first value is
            the lower bound on the continuous interval and the second is the
            upper bound. In continuous case, it is implied that all EVSEs
            support a pilot signal of 0, even if the continuous interval does
            not include 0.
        is_continuous (np.array[bool]): True if a station supports continuous
            pilot signals, False otherwise.
    """

    def __init__(
        self,
        constraint_matrix,
        constraint_limits,
        phases,
        voltages,
        constraint_ids,
        station_ids,
        max_pilot,
        min_pilot,
        allowable_pilots=None,
        is_continuous=None,
    ):
        self.constraint_matrix = constraint_matrix
        self.constraint_limits = constraint_limits
        self.phases = phases
        self.voltages = voltages
        self.constraint_ids = constraint_ids
        self.station_ids = station_ids
        self._station_ids_dict = {
            station_id: i for i, station_id in enumerate(self.station_ids)
        }
        self.max_pilot = max_pilot
        self.min_pilot = min_pilot
        self.allowable_pilots = (
            allowable_pilots
            if allowable_pilots is not None
            else [None] * self.num_stations
        )
        self.is_continuous = (
            is_continuous
            if is_continuous is not None
            else np.ones(self.num_stations, dtype=bool)
        )
        self._validate()

    @property
    def num_stations(self):
        return len(self.station_ids)

    def get_station_index(self, station_id):
        return self._station_ids_dict[station_id]

    def _validate(self):
        """ Raise error if shapes do not have consistent shapes."""
        # Check number of stations
        num_stations_set = {
            self.constraint_matrix.shape[1],
            len(self.phases),
            len(self.voltages),
            len(self.station_ids),
            len(self.max_pilot),
            len(self.min_pilot),
            len(self.allowable_pilots),
            len(self.is_continuous),
        }
        num_constraints_set = {
            self.constraint_matrix.shape[0],
            len(self.constraint_limits),
            len(self.constraint_ids),
        }

        errors = []
        if len(num_stations_set) > 1:
            errors.append(
                "Number of stations should be consistent between inputs.\n"
                "Stations implied by argument:\n"
                f"constraint_matrix: {self.constraint_matrix.shape[1]},\n"
                f"phases: {len(self.phases)},\n"
                f"voltages: {len(self.voltages)},\n"
                f"max_pilot: {len(self.max_pilot)},\n"
                f"min_pilot: {len(self.min_pilot)},\n"
                f"allowable_pilots: {len(self.allowable_pilots)},\n"
                f"is_continuous: {len(self.is_continuous)},\n"
            )
        if len(num_constraints_set) > 1:
            errors.append(
                "Number of constraints should be consistent between inputs.\n"
                "Constraints implied by argument:\n"
                f"constraint_matrix: {self.constraint_matrix.shape[0]},\n"
                f"constraint_limits: {len(self.constraint_limits)},\n"
                f"constraint_ids: {len(self.constraint_ids)},\n"
            )

        if len(errors) > 0:
            raise ValueError("\n---\n".join(errors))
>>>>>>> c5c61566


class Interface:
    """ Interface between algorithms and the ACN Simulation Environment."""

    def __init__(self, simulator):
        self._simulator = simulator

    @property
    def active_evs(self):
        """ Returns a list of active EVs for use by the algorithm.

        Returns:
            List[EV]: List of EVs currently plugged in and not finished.
        """
        warn(
            "Property active_evs is depreciated and will be removed in a "
            "future version. Please use active_sessions instead, "
            "as it provides a read-only copy of charging session related "
            "information."
        )
        return self._active_evs

    @property
    def _active_evs(self):
        """ Returns a list of active EVs for use by the algorithm.

        Returns:
            List[EV]: List of EVs currently plugged in and not finished.
        """
        return self._simulator.get_active_evs()

    @property
    def last_applied_pilot_signals(self):
        """ Return the pilot signals that were applied in the last _iteration
            of the simulation for all active EVs.

        Does not include EVs that arrived in the current _iteration.

        Returns:
            Dict[str, number]: A dictionary with the session ID as key and the
                pilot signal as value.
        """
        i = self._simulator.iteration - 1
        if i > 0:
            return {
                ev.session_id: self._simulator.pilot_signals[
                    self._simulator.index_of_evse(ev.station_id), i
                ]
                for ev in self._active_evs
                if ev.arrival <= i
            }
        else:
            return {}

    @property
    def last_actual_charging_rate(self):
        """ Return the actual charging rates in the last period for all
            active sessions.

        Returns:
            Dict[str, number]:  A dictionary with the session ID as key and actual charging rate as value.
        """
        return {ev.session_id: ev.current_charging_rate for ev in self._active_evs}

    @property
    def current_time(self):
        """ Get the current time (the current _iteration) of the simulator.

        Returns:
            int: The current _iteration of the simulator.
        """
        return self._simulator.iteration

    @property
    def current_datetime(self):
        """ Get the simulated wall time of the simulator.

        Returns:
            datetime: The datetime corresponding to the  current time step of
                the simulator.
        """
        return (
            self._simulator.start + timedelta(minutes=self.period) * self.current_time
        )

    @property
    def period(self):
        """ Return the length of each timestep in the simulation.

        Returns:
            int: Length of each time interval in the simulation. [minutes]
        """
        return self._simulator.period

    @property
    def max_recompute_time(self):
        """ Return the maximum recompute time of the simulator.

        Returns:
            int: Maximum recompute time of the simulation in number of periods.
                [periods]
        """
        return self._simulator.max_recompute

    def active_sessions(self):
        """ Return a list of SessionInfo objects describing the currently
            charging EVs.

        Returns:
            List[SessionInfo]: List of currently active charging sessions.
        """
        return [
            SessionInfo(
                ev.station_id,
                ev.session_id,
                ev.requested_energy,
                ev.energy_delivered,
                ev.arrival,
                ev.departure,
                ev.estimated_departure,
                self.current_time,
            )
            for ev in self._active_evs
        ]

    def infrastructure_info(self):
        """ Returns an InfrastructureInfo object generated from interface.

        Returns:
            InfrastructureInfo: A description of the charging infrastructure.
        """
        network = self._simulator.network
        station_ids = network.station_ids
        max_pilot_signals = np.array(
            [self.max_pilot_signal(station_id) for station_id in station_ids]
        )
        min_pilot_signals = np.array(
            [self.min_pilot_signal(station_id) for station_id in station_ids]
        )
        allowable_rates = []
        is_continuous = []
        for station_id in station_ids:
            continuous, allowable = self.allowable_pilot_signals(station_id)
            allowable_rates.append(np.array(allowable))
            is_continuous.append(continuous)
        is_continuous = np.array(is_continuous)
        return InfrastructureInfo(
            network.constraint_matrix,
            network.magnitudes,
            network._phase_angles,
            network._voltages,
            network.constraint_index,
            station_ids,
            max_pilot_signals,
            min_pilot_signals,
            allowable_rates,
            is_continuous,
        )

    def allowable_pilot_signals(self, station_id):
        """ Returns the allowable pilot signal levels for the specified EVSE.
        One may assume an EVSE pilot signal of 0 is allowed regardless
        of this function's return values.

        Args:
            station_id (str): The ID of the station for which the allowable rates should be returned.

        Returns:
            bool: If the range is continuous or not
            list[float]: The sorted set of acceptable pilot signals. If continuous this range will have 2 values
                the min and the max acceptable values. [A]
        """
        evse = self._simulator.network._EVSEs[station_id]
        return evse.is_continuous, evse.allowable_pilot_signals

    def max_pilot_signal(self, station_id):
        """ Returns the maximum allowable pilot signal level for the specified EVSE.

        Args:
            station_id (str): The ID of the station.

        Returns:
            float: the maximum pilot signal supported by this EVSE. [A]
        """
        return self._simulator.network._EVSEs[station_id].max_rate

    def min_pilot_signal(self, station_id):
        """ Returns the minimum allowable pilot signal level for the EVSE.

        Args:
            station_id (str): The ID of the station.

        Returns:
            float: the minimum pilot signal supported by this EVSE. [A]
        """
        return self._simulator.network._EVSEs[station_id].min_rate

    def evse_voltage(self, station_id):
        """ Returns the voltage of the EVSE.

        Args:
            station_id (str): The ID of the station.

        Returns:
            float: voltage of the EVSE. [V]
        """
        return self._simulator.network.voltages[station_id]

    def evse_phase(self, station_id):
        """ Returns the phase angle of the EVSE.

        Args:
            station_id (str): The ID of the station.

        Returns:
            float: phase angle of the EVSE. [degrees]
        """
        return self._simulator.network.phase_angles[station_id]

    def remaining_amp_periods(self, ev):
        """ Return the EV's remaining demand in A*periods.

        Returns:
            float: the EV's remaining demand in A*periods.
        """
        return self._convert_to_amp_periods(ev.remaining_demand, ev.station_id)

    def _convert_to_amp_periods(self, kwh, station_id):
        """ Convert the given energy in kWh to A*periods based on the voltage
            at EVSE station_id.

        Returns:
            float: kwh in A*periods.

        """
        return kwh * 1000 / self.evse_voltage(station_id) * 60 / self.period

    def get_constraints(self):
<<<<<<< HEAD
        """ Get the constraint matrix and corresponding EVSE ids for the
         network.

        Returns:
            Constraint: namedtuple including the following attributes:
                constraint_matrix: Matrix representing the constraints
                    of the network. Each row is a constraint and each
                    column is an index.
            TODO: The rest of these docs.
=======
        """ Get the constraint matrix and EVSE ids for the network.

        Returns:
            np.ndarray: Matrix representing the constraints of the network.
                Each row is a constraint and each
>>>>>>> c5c61566
        """
        Constraint = namedtuple(
            "Constraint",
            ["constraint_matrix", "magnitudes", "constraint_index", "evse_index"],
        )
        network = self._simulator.network
        return Constraint(
            network.constraint_matrix,
            network.magnitudes,
            network.constraint_index,
            network.station_ids,
        )

    def is_feasible(
        self,
        load_currents,
        linear=False,
        violation_tolerance=None,
        relative_tolerance=None,
    ):
        """ Return if a set of current magnitudes for each load are feasible.

        Wraps Network's is_feasible method.

        For a given constraint, the larger of the violation_tolerance
        and relative_tolerance is used to evaluate feasibility.

        Args:
            load_currents (Dict[str, List[number]]): Dictionary mapping load_ids to schedules of charging rates.
            linear (bool): If True, linearize all constraints to a more conservative but easier to compute constraint by
                ignoring the phase angle and taking the absolute value of all load coefficients. Default False.
            violation_tolerance (float): Absolute amount by which
                schedule may violate network constraints. Default
                None, in which case the network's violation_tolerance
                attribute is used.
            relative_tolerance (float): Relative amount by which
                schedule may violate network constraints. Default
                None, in which case the network's relative_tolerance
                attribute is used.

        Returns:
            bool: If load_currents is feasible at time t according to this set of constraints.
        """
        if len(load_currents) == 0:
            return True

        # Check that all schedules are the same length
        schedule_lengths = set(len(x) for x in load_currents.values())
        if len(schedule_lengths) > 1:
            raise InvalidScheduleError("All schedules should have the same length.")
        schedule_length = schedule_lengths.pop()

        # Convert input schedule into its matrix representation
        schedule_matrix = np.array(
            [
                load_currents[evse_id]
                if evse_id in load_currents
                else [0] * schedule_length
                for evse_id in self._simulator.network.station_ids
            ]
        )
        return self._simulator.network.is_feasible(
            schedule_matrix, linear, violation_tolerance, relative_tolerance
        )

    def get_prices(self, length, start=None):
        """ Get a vector of prices beginning at time start and continuing for length periods. ($/kWh)

        Args:
            length (int): Number of elements in the prices vector. One entry per period.
            start (int): Time step of the simulation where price vector should begin. If None, uses the current timestep
                of the simulation. Default None.

        Returns:
            np.ndarray[float]: Array of floats where each entry is the price for the corresponding period. ($/kWh)
        """
        if "tariff" in self._simulator.signals:
            if start is None:
                start = self.current_time
            price_start = self._simulator.start + timedelta(minutes=self.period) * start
            return np.array(
                self._simulator.signals["tariff"].get_tariffs(
                    price_start, length, self.period
                )
            )
        else:
            raise ValueError("No pricing method is specified.")

    def get_demand_charge(self, start=None):
        """ Get the demand charge for the given period. ($/kW)

        Args:
            start (int): Time step of the simulation where price vector should begin. If None, uses the current timestep
                of the simulation. Default None.

        Returns:
            float: Demand charge for the given period. ($/kW)
        """
        if "tariff" in self._simulator.signals:
            if start is None:
                start = self.current_time
            price_start = self._simulator.start + timedelta(minutes=self.period) * start
            return self._simulator.signals["tariff"].get_demand_charge(price_start)
        else:
            raise ValueError("No pricing method is specified.")

    def get_prev_peak(self):
        """ Get the highest aggregate peak demand so far in the simulation.

        Returns:
            float: Peak demand so far in the simulation. (A)
        """
        return self._simulator.peak


class GymTrainedInterface(Interface):
    """ Interface between OpenAI Environments and the ACN Simulation
     Environment.
    """

    @classmethod
    def from_interface(cls, interface):
        gym_interface = cls(interface._simulator)
        return gym_interface

    @property
    def station_ids(self):
        """ Return a list of space ids of stations the in the network.

        Returns:
            List[str]: List of station ids in the network.
        """
        return self._simulator.network.station_ids

    @property
    def active_station_ids(self):
        """ Returns a list of active EVSE station ids for use by the
        algorithm.

        Returns:
            List[str]: List of EVSE station ids with an EV plugged in
                that is not finished charging.
        """
        return self._simulator.network.active_station_ids

    @property
    def is_done(self):
        """ Returns if the simulation is complete (i.e. event queue is
        empty).

        Returns:
            bool: True if simulation is complete.
        """
        return self._simulator.event_queue.empty()

    @property
    def charging_rates(self):
        """ Returns the charging_rates of the simulator at all times.

        Returns:
            np.ndarray: numpy array of all charging rates. Each row
                represents the charging rates of a station; each column
                represents the charging rates at an iteration.
        """
        return deepcopy(self._simulator.charging_rates)

    def is_feasible_evse(self, load_currents):
        """
        Return if each EVSE in load_currents can accept the pilots
        assigned to it.

        Args:
            load_currents (Dict[str, List[number]]): Dictionary mapping
                load_ids to schedules of charging rates.

        Returns: bool: True if all pilots are valid for the EVSEs to
            which they are sent.
        """
        evse_satisfied = True
        for station_id in load_currents:
            # Check that each EVSE in the schedule is actually in the
            # network.
            if station_id not in self.station_ids:
                raise KeyError(
                    f"Station {station_id} in schedule but not found " f"in network."
                )
            # Check that none of the EVSE pilot signal limits are
            # violated.
            evse_is_continuous, evse_allowable_pilots = self.allowable_pilot_signals(
                station_id
            )
            if evse_is_continuous:
                min_rate = evse_allowable_pilots[0]
                max_rate = evse_allowable_pilots[1]
                evse_satisfied = np.all(
                    np.array(
                        [
                            (min_rate <= pilot <= max_rate) or pilot == 0
                            for pilot in load_currents[station_id]
                        ]
                    )
                )
            else:
                evse_satisfied = np.all(
                    np.isin(
                        np.array(load_currents[station_id]),
                        np.array(evse_allowable_pilots),
                    )
                )
            if not evse_satisfied:
                break
        return evse_satisfied

    def is_feasible(
        self,
        load_currents,
        linear=False,
        violation_tolerance=None,
        relative_tolerance=None,
    ):
        """ Overrides Interface.is_feasible with extra feasibility
        checks. These include:

        - Checking for stations in a schedule but not in the network.
        - Checking that the schedule doesn't violate any constraints on
        EVSE charging rates.
        """
        # Check if conditions of standard Interface.is_feasible are
        # violated.
        constraints_satisfied = super().is_feasible(
            load_currents,
            linear=linear,
            violation_tolerance=violation_tolerance,
            relative_tolerance=relative_tolerance,
        )

        evse_satisfied = self.is_feasible_evse(load_currents)

        return constraints_satisfied and evse_satisfied

    def last_energy_delivered(self):
        """ Return the actual energy delivered in the last period, in
        amp-periods.

        Returns:
            number: Total energy delivered in the last period, in
                amp-periods.
        """
        return sum([ev.current_charging_rate for ev in self.active_evs])

    def current_constraint_currents(self, input_schedule):
        return abs(
            self._simulator.network.constraint_current(input_schedule, time_indices=[0])
        )


class GymTrainingInterface(GymTrainedInterface):
    """ Interface between OpenAI Environments and the ACN Simulation
     Environment.

    This class of interface facilitates training by allowing an agent
    to step the Simulator by a single iteration.
    """

    def step(self, new_schedule, force_feasibility=True):
        """ Step the simulation using the input new_schedule until the
        simulator requires a new charging schedule. If the provided
        schedule is infeasible, steps the simulation only if
        `force_feasibility` is `False`, otherwise doesn't step the
        simulation.

        Args:
            new_schedule (Dict[str, List[number]]): Dictionary mapping
            station ids to a schedule of pilot signals.
            force_feasibility (bool): If True, do not allow an

        Returns:
            bool: True if the simulation is completed
            bool: True if the schedule was feasible

        Warns:
            UserWarning: If the length of the new schedule is less than
                the Simulator's `max_recompute` parameter. This warning
                is raised because stepping the Simulator with a schedule
                of length less than `max_recompute` could cause the
                pilot signals to be updated with 0's after the schedule
                runs out of entries.
        """
        # Check that length of new schedules is not less than
        # max_recompute.
        if (
            len(new_schedule) == 0
            or len(list(new_schedule.values())[0]) < self._simulator.max_recompute
        ):
            warnings.warn(
                f"Length of schedules is less than this simulation's max_recompute "
                f"parameter {self._simulator.max_recompute}. Pilots "
                f"may be updated with zeros."
            )

        schedule_is_feasible = self.is_feasible(new_schedule)
        if force_feasibility and not schedule_is_feasible:
            return self._simulator.event_queue.empty(), schedule_is_feasible
        return self._simulator.step(new_schedule), schedule_is_feasible


class InvalidScheduleError(Exception):
    """ Raised when the schedule passed to the simulator is invalid. """<|MERGE_RESOLUTION|>--- conflicted
+++ resolved
@@ -6,9 +6,6 @@
 import numpy as np
 from datetime import timedelta
 from collections import namedtuple
-<<<<<<< HEAD
-import warnings
-=======
 from warnings import warn
 
 
@@ -238,7 +235,6 @@
 
         if len(errors) > 0:
             raise ValueError("\n---\n".join(errors))
->>>>>>> c5c61566
 
 
 class Interface:
@@ -478,7 +474,6 @@
         return kwh * 1000 / self.evse_voltage(station_id) * 60 / self.period
 
     def get_constraints(self):
-<<<<<<< HEAD
         """ Get the constraint matrix and corresponding EVSE ids for the
          network.
 
@@ -488,13 +483,6 @@
                     of the network. Each row is a constraint and each
                     column is an index.
             TODO: The rest of these docs.
-=======
-        """ Get the constraint matrix and EVSE ids for the network.
-
-        Returns:
-            np.ndarray: Matrix representing the constraints of the network.
-                Each row is a constraint and each
->>>>>>> c5c61566
         """
         Constraint = namedtuple(
             "Constraint",
@@ -789,7 +777,7 @@
             len(new_schedule) == 0
             or len(list(new_schedule.values())[0]) < self._simulator.max_recompute
         ):
-            warnings.warn(
+            warn(
                 f"Length of schedules is less than this simulation's max_recompute "
                 f"parameter {self._simulator.max_recompute}. Pilots "
                 f"may be updated with zeros."
