# coding=utf-8
"""
This module contains methods for directly interacting with the _simulator.
"""
from copy import deepcopy
<<<<<<< HEAD
=======
from typing import List, Union, Optional, Dict, Set, Tuple
>>>>>>> 5fd4a585

import numpy as np
from datetime import timedelta, datetime
from collections import namedtuple
from warnings import warn

from .models import EV
from .network import ChargingNetwork


class SessionInfo:
    """ Class to store information relevant to a charging session.

        Args:
            station_id (str): Unique identifier of the station (EVSE) where the
                session takes place.
            session_id (str): Unique identifier of the charging session.
            requested_energy (float): Energy requested by the user during the
                session. [kWh]
            energy_delivered (float): Energy delivered already during the
                session. [kWh]
            arrival (int): Time index when the session begins.
            departure (int): Time index when the session ends.
            estimated_departure (int): Time index when the user estimates the session
                will end.
            current_time (int): Time index of the current time.
            min_rates (Union[float, List[float]): Lower bound for the charging
                rate of the session. If List (or np.array) length should be
                departure - arrival and each entry is a lower bound for the
                corresponding time period.
            max_rates (Union[float, List[float]): Upper bound for the charging
                rate of the session. If List (or np.array) length should be
                departure - arrival and each entry is a upper bound for the
                corresponding time period.
    """

    station_id: str
    session_id: str
    requested_energy: float
    energy_delivered: float
    arrival: int
    departure: int
    estimated_departure: int
    current_time: int
    min_rates: np.ndarray
    max_rates: np.ndarray

    def __init__(
        self,
        station_id: str,
        session_id: str,
        requested_energy: float,
        energy_delivered: float,
        arrival: int,
        departure: int,
        estimated_departure: Optional[int] = None,
        current_time: int = 0,
        min_rates: Union[float, List[float]] = 0,
        max_rates: Union[float, List[float]] = float("inf"),
    ):
        self.station_id = station_id
        self.session_id = session_id
        self.requested_energy = requested_energy
        self.energy_delivered = energy_delivered
        self.arrival = arrival
        self.departure = departure
        if self.departure <= self.arrival:
            raise ValueError(
                f"Departure must be later than arrival."
                f"\nArrival:{self.arrival}\n"
                f"Departure:{self.departure}"
            )

        if estimated_departure is None:
            self.estimated_departure = departure
        else:
            self.estimated_departure = estimated_departure

        if self.estimated_departure <= self.arrival:
            raise ValueError(
                "Departure must be later than arrival."
                f"\nArrival:{self.arrival}\n"
                f"Estimated Departure:{self.estimated_departure}"
            )

        self.current_time = current_time

        if np.isscalar(min_rates):
            self.min_rates = np.array([min_rates] * self.remaining_time)
        elif len(min_rates) == self.remaining_time:
            self.min_rates = np.array(min_rates)
        else:
            raise ValueError(
                "min_rates must be a scalar or list-like with length "
                "equal to the remaining_time of the session.\n"
                f"Length of min_rates: {len(min_rates)}\n"
                f"Remaining time: {self.remaining_time}"
            )

        if np.isscalar(max_rates):
            self.max_rates = np.array([max_rates] * self.remaining_time)
        elif len(max_rates) == self.remaining_time:
            self.max_rates = np.array(max_rates)
        else:
            raise ValueError(
                "max_rates must be a scalar or list-like with length "
                "equal to the remaining_time of the session.\n"
                f"Length of max_rates: {len(max_rates)}\n"
                f"Remaining time: {self.remaining_time}"
            )

    @property
    def remaining_demand(self) -> float:
        """ Return the Session's remaining demand in kWh."""
        return self.requested_energy - self.energy_delivered

    @property
    def arrival_offset(self) -> int:
        """ Return the time (in periods) until the arrival of the EV represented by
        this Session, or 0 if the EV has already arrived.
        """
        return max(self.arrival - self.current_time, 0)

    @property
    def remaining_time(self) -> int:
        """ Return the time remaining until the EV represented by this Session departs,
        or the time between the EV's departure and arrival if the EV has not arrived
        yet. If the EV has already departed, return 0.
        """
        remaining = min(
            self.departure - self.arrival, self.departure - self.current_time
        )
        return max(remaining, 0)


class InfrastructureInfo:
    """ Class to store information about the electrical infrastructure.

    Args:
        constraint_matrix (np.array[float]): M x N array relating the
            individual station currents to aggregate currents each of which
            is subject to a constraint. M is the number of constraints and N
            is the number of stations.
        constraint_limits (np.array[float]): Limits on each constrained link.
            Length M.
        phases (np.array[float]): Phase angle of the current at each station
            (EVSE). Length N. [deg]
        voltages (np.array[float]): Voltage of each station. Length N. [V]
        constraint_ids (List[str]): Unique identifier of each constraint.
        station_ids (List[str]): Unique identifier of each station.
        max_pilot (np.array[float]: Maximum pilot signal supported by each
            station.
        min_pilot (np.array[float]: Minimum pilot signal supported by each
            station. A non-zero min_pilot indicates that the station does
            not support any charging rates between 0 and min_pilot.  It is
            implied that all EVSEs support a pilot signal of 0, even if
            min_pilot > 0.
        allowable_pilots (List[np.array[float]): Pilot signals which each
            station supports. The allowable pilot signals for station i are
            stored in allowable_pilots[i]. If a station supports continuous
            pilot signals, the list is of length 2, where the first value is
            the lower bound on the continuous interval and the second is the
            upper bound. In continuous case, it is implied that all EVSEs
            support a pilot signal of 0, even if the continuous interval does
            not include 0.
        is_continuous (np.array[bool]): True if a station supports continuous
            pilot signals, False otherwise.
    """

    constraint_matrix: np.ndarray
    constraint_limits: np.ndarray
    phases: np.ndarray
    voltages: np.ndarray
    constraint_ids: List[str]
    station_ids: List[str]
    max_pilot: np.ndarray
    min_pilot: np.ndarray
    allowable_pilots: Union[List[np.ndarray], List[None]]
    is_continuous: np.ndarray
    _station_ids_dict: Dict[str, int]

    def __init__(
        self,
        constraint_matrix: np.ndarray,
        constraint_limits: np.ndarray,
        phases: np.ndarray,
        voltages: np.ndarray,
        constraint_ids: List[str],
        station_ids: List[str],
        max_pilot: np.ndarray,
        min_pilot: np.ndarray,
        allowable_pilots: Optional[List[np.ndarray]] = None,
        is_continuous: Optional[np.ndarray] = None,
    ):
        self.constraint_matrix = constraint_matrix
        self.constraint_limits = constraint_limits
        self.phases = phases
        self.voltages = voltages
        self.constraint_ids = constraint_ids
        self.station_ids = station_ids
        self._station_ids_dict = {
            station_id: i for i, station_id in enumerate(self.station_ids)
        }
        self.max_pilot = max_pilot
        self.min_pilot = min_pilot
        self.allowable_pilots = (
            allowable_pilots
            if allowable_pilots is not None
            else [None] * self.num_stations
        )
        # Cast an input is_continuous array to dtype bool
        if is_continuous is not None and is_continuous.dtype != "bool":
            is_continuous = is_continuous.astype("bool")
        self.is_continuous = (
            is_continuous
            if is_continuous is not None
            else np.ones(self.num_stations, dtype=bool)
        )
        self._validate()

    @property
    def num_stations(self) -> int:
        """ Return total number of stations in this network."""
        return len(self.station_ids)

    def get_station_index(self, station_id: str) -> int:
        """ Get the numerical index of a given station_id in the network."""
        return self._station_ids_dict[station_id]

    def _validate(self) -> None:
        """ Raise error if attributes do not have consistent shapes."""
        # Check number of stations
        num_stations_set: Set[int] = {
            self.constraint_matrix.shape[1],
            len(self.phases),
            len(self.voltages),
            len(self.station_ids),
            len(self.max_pilot),
            len(self.min_pilot),
            len(self.allowable_pilots),
            len(self.is_continuous),
        }
        num_constraints_set: Set[int] = {
            self.constraint_matrix.shape[0],
            len(self.constraint_limits),
            len(self.constraint_ids),
        }

        errors: List[str] = []
        if len(num_stations_set) > 1:
            errors.append(
                "Number of stations should be consistent between inputs.\n"
                "Stations implied by argument:\n"
                f"constraint_matrix: {self.constraint_matrix.shape[1]},\n"
                f"phases: {len(self.phases)},\n"
                f"voltages: {len(self.voltages)},\n"
                f"max_pilot: {len(self.max_pilot)},\n"
                f"min_pilot: {len(self.min_pilot)},\n"
                f"allowable_pilots: {len(self.allowable_pilots)},\n"
                f"is_continuous: {len(self.is_continuous)},\n"
            )
        if len(num_constraints_set) > 1:
            errors.append(
                "Number of constraints should be consistent between inputs.\n"
                "Constraints implied by argument:\n"
                f"constraint_matrix: {self.constraint_matrix.shape[0]},\n"
                f"constraint_limits: {len(self.constraint_limits)},\n"
                f"constraint_ids: {len(self.constraint_ids)},\n"
            )

        if len(errors) > 0:
            raise ValueError("\n---\n".join(errors))


Constraint = namedtuple(
    "Constraint", ["constraint_matrix", "magnitudes", "constraint_index", "evse_index"],
)


class Interface:
    """ Interface between algorithms and the ACN Simulation Environment."""

    # noinspection PyUnresolvedReferences
    _simulator: "Simulator"

    # noinspection PyUnresolvedReferences
    def __init__(self, simulator: "Simulator"):
        self._simulator = simulator

    # TODO: How do we handle default tolerances in a layer-agnostic way?
    #  Below is a proposed solution. Alternatively, InfrastructureInfo could
    #  be passed with tolerances.
    @property
    def _violation_tolerance(self) -> float:
        """ Returns the intrinsic absolute constraint violation tolerance of
        this network, for internal use by Interface.is_feasible if the algorithm does
        not provide tolerances in its call to is_feasible.

        Returns:
            float: Absolute constraint violation tolerance of the network. Submitted
                schedules may exceed constraint limits by no more than this number.
        """
        return self._simulator.network.violation_tolerance

    @property
    def _relative_tolerance(self) -> float:
        """ Returns the intrinsic relative constraint violation tolerance of
        this network, for internal use by Interface.is_feasible if the algorithm does
        not provide tolerances in its call to is_feasible.

        Returns:
            float: Relative constraint violation tolerance of the network. Submitted
                schedules may exceed constraint limits by no more than this number
                times the constraint limits.
        """
        return self._simulator.network.relative_tolerance

    @property
    def active_evs(self) -> List[EV]:
        """ Returns a list of active EVs for use by the algorithm.

        Returns:
            List[EV]: List of EVs currently plugged in and not finished.
        """
        warn(
            "Property active_evs is depreciated and will be removed in a "
            "future version. Please use active_sessions instead, "
            "as it provides a read-only copy of charging session related "
            "information."
        )
        return self._active_evs

    @property
    def _active_evs(self) -> List[EV]:
        """ Returns a list of active EVs for use by the algorithm.

        Returns:
            List[EV]: List of EVs currently plugged in and not finished.
        """
        return self._simulator.get_active_evs()

    @property
    def last_applied_pilot_signals(self) -> Dict[str, float]:
        """ Return the pilot signals that were applied in the last _iteration
            of the simulation for all active EVs.

        Does not include EVs that arrived in the current _iteration.

        Returns:
            Dict[str, float]: A dictionary with the session ID as key and the
                pilot signal as value.
        """
        i = self._simulator.iteration - 1
        if i > 0:
            return {
                ev.session_id: self._simulator.pilot_signals[
                    self._simulator.index_of_evse(ev.station_id), i
                ]
                for ev in self._active_evs
                if ev.arrival <= i
            }
        else:
            return {}

    @property
    def last_actual_charging_rate(self) -> Dict[str, float]:
        """ Return the actual charging rates in the last period for all
            active sessions.

        Returns:
            Dict[str, number]:  A dictionary with the session ID as key and actual
                charging rate as value.
        """
        return {ev.session_id: ev.current_charging_rate for ev in self._active_evs}

    @property
    def current_time(self) -> int:
        """ Get the current time (the current _iteration) of the simulator.

        Returns:
            int: The current _iteration of the simulator.
        """
        return self._simulator.iteration

    @property
    def current_datetime(self) -> datetime:
        """ Get the simulated wall time of the simulator.

        Returns:
            datetime: The datetime corresponding to the  current time step of
                the simulator.
        """
        return (
            self._simulator.start + timedelta(minutes=self.period) * self.current_time
        )

    @property
    def period(self) -> float:
        """ Return the length of each timestep in the simulation.

        Returns:
            float: Length of each time interval in the simulation. [minutes]
        """
        return self._simulator.period

    @property
    def max_recompute_time(self) -> int:
        """ Return the maximum recompute time of the simulator.

        Returns:
            int: Maximum recompute time of the simulation in number of periods.
                [periods]
        """
        return self._simulator.max_recompute

    def _active_sessions(self) -> List[SessionInfo]:
        """ Return a list of SessionInfo objects describing the currently
            charging EVs.

        Returns:
            List[SessionInfo]: List of currently active charging sessions.
        """
        return [
            SessionInfo(
                ev.station_id,
                ev.session_id,
                ev.requested_energy,
                ev.energy_delivered,
                ev.arrival,
                ev.departure,
                ev.estimated_departure,
                self.current_time,
            )
            for ev in self._active_evs
        ]

    def active_sessions(self) -> List[SessionInfo]:
        """ Return a copy of the list of SessionInfo objects describing the currently
            charging EVs.

        Returns:
            List[SessionInfo]: List of currently active charging sessions.
        """
        return deepcopy(self._active_sessions())

    def _infrastructure_info(self) -> InfrastructureInfo:
        """ Returns an InfrastructureInfo object generated from interface.

        Returns:
            InfrastructureInfo: A description of the charging infrastructure.
        """
        network: ChargingNetwork = self._simulator.network
        station_ids = network.station_ids
        max_pilot_signals = network.max_pilot_signals
        min_pilot_signals = network.min_pilot_signals
        allowable_rates = network.allowable_rates
        is_continuous = network.is_continuous
        return InfrastructureInfo(
            network.constraint_matrix,
            network.magnitudes,
            network._phase_angles,
            network._voltages,
            network.constraint_index,
            station_ids,
            max_pilot_signals,
            min_pilot_signals,
            allowable_rates,
            is_continuous,
        )

    def infrastructure_info(self) -> InfrastructureInfo:
        """ Returns a copy of the InfrastructureInfo object generated from interface.

        Returns:
            InfrastructureInfo: A description of the charging infrastructure.
        """
        return deepcopy(self._infrastructure_info())

    def allowable_pilot_signals(self, station_id: str) -> Tuple[bool, List[float]]:
        """ Returns the allowable pilot signal levels for the specified EVSE.
        One may assume an EVSE pilot signal of 0 is allowed regardless
        of this function's return values.

        Args:
            station_id (str): The ID of the station for which the allowable rates
                should be returned.

        Returns:
            bool: If the range is continuous or not
            list[float]: The sorted set of acceptable pilot signals. If continuous this
                range will have 2 values the min and the max acceptable values. [A]
        """
        infrastructure_info: InfrastructureInfo = self._infrastructure_info()
        continuity: bool = infrastructure_info.is_continuous[
            infrastructure_info.get_station_index(station_id)
        ].tolist()
        # Numpy tolist method returns "object", so type checking will fail here.
        # noinspection PyTypeChecker
        allowable_pilots: List[float] = infrastructure_info.allowable_pilots[
            infrastructure_info.get_station_index(station_id)
        ].tolist()
        return continuity, allowable_pilots

    def max_pilot_signal(self, station_id: str) -> float:
        """ Returns the maximum allowable pilot signal level for the specified EVSE.

        Args:
            station_id (str): The ID of the station.

        Returns:
            float: the maximum pilot signal supported by this EVSE. [A]
        """
        infrastructure_info: InfrastructureInfo = self._infrastructure_info()
        return infrastructure_info.max_pilot[
            infrastructure_info.get_station_index(station_id)
        ]

    def min_pilot_signal(self, station_id: str) -> float:
        """ Returns the minimum allowable pilot signal level for the EVSE.
        A zero pilot signal is always assumed to be allowed; the minimum allowable pilot
        signal returned here is the minimum nonzero pilot signal allowed by the EVSE if
        said EVSE is non-continuous.

        Args:
            station_id (str): The ID of the station.

        Returns:
            float: the minimum pilot signal supported by this EVSE. [A]
        """
        infrastructure_info: InfrastructureInfo = self._infrastructure_info()
        return infrastructure_info.min_pilot[
            infrastructure_info.get_station_index(station_id)
        ]

    def evse_voltage(self, station_id: str) -> float:
        """ Returns the voltage of the EVSE.

        Args:
            station_id (str): The ID of the station.

        Returns:
            float: voltage of the EVSE. [V]
        """
        infrastructure_info: InfrastructureInfo = self._infrastructure_info()
        return infrastructure_info.voltages[
            infrastructure_info.get_station_index(station_id)
        ]

    def evse_phase(self, station_id: str) -> float:
        """ Returns the phase angle of the EVSE.

        Args:
            station_id (str): The ID of the station.

        Returns:
            float: phase angle of the EVSE. [degrees]
        """
        infrastructure_info: InfrastructureInfo = self._infrastructure_info()
        return infrastructure_info.phases[
            infrastructure_info.get_station_index(station_id)
        ]

    def remaining_amp_periods(self, ev: SessionInfo) -> float:
        """ Return the EV's remaining demand in A*periods.

        Args:
            ev (SessionInfo): The SessionInfo object for which to get remaining demand.

        Returns:
            float: the EV's remaining demand in A*periods.
        """
        return self._convert_to_amp_periods(ev.remaining_demand, ev.station_id)

    def _convert_to_amp_periods(self, kwh: float, station_id: str) -> float:
        """ Convert the given energy in kWh to A*periods based on the voltage
            at EVSE station_id.

        Returns:
            float: kwh in A*periods.

        """
        return kwh * 1000 / self.evse_voltage(station_id) * 60 / self.period

<<<<<<< HEAD
    def get_constraints(self):
        """ Get the constraint matrix and corresponding EVSE ids for the
         network.

        Returns:
            Constraint: namedtuple including the following attributes:
                constraint_matrix: Matrix representing the constraints
                    of the network. Each row is a constraint and each
                    column is an index.
            TODO: The rest of these docs.
=======
    def get_constraints(self) -> Constraint:
        """ Get the constraint matrix and EVSE ids for the network.

        Returns:
            Constraint: Matrix representing the constraints of the network.
                Each row is a constraint and each
>>>>>>> 5fd4a585
        """
        infrastructure_info: InfrastructureInfo = self._infrastructure_info()
        return Constraint(
            infrastructure_info.constraint_matrix,
            infrastructure_info.constraint_limits,
            infrastructure_info.constraint_ids,
            infrastructure_info.station_ids,
        )

    def is_feasible(
        self,
        load_currents: Dict[str, List[float]],
        linear: bool = False,
        violation_tolerance: Optional[float] = None,
        relative_tolerance: Optional[float] = None,
    ) -> bool:
        # TODO: Should Interface.is_feasible replace network is_feasible?
        # TODO: ACN-Live should not accept violation_tolerance, relative_tolerance
        #  args that are less than the built-in network tols.
        """ Return if a set of current magnitudes for each load are feasible.

        Wraps Network's is_feasible method.

        For a given constraint, the larger of the violation_tolerance
        and relative_tolerance is used to evaluate feasibility.

        Args:
            load_currents (Dict[str, List[number]]): Dictionary mapping load_ids to
                schedules of charging rates.
            linear (bool): If True, linearize all constraints to a more conservative
                but easier to compute constraint by ignoring the phase angle and taking
                the absolute value of all load coefficients. Default False.
            violation_tolerance (float): Absolute amount by which
                schedule may violate network constraints. Default
                None, in which case the network's violation_tolerance
                attribute is used.
            relative_tolerance (float): Relative amount by which
                schedule may violate network constraints. Default
                None, in which case the network's relative_tolerance
                attribute is used.

        Returns:
            bool: If load_currents is feasible at time t according to this set of
                constraints.
        """
        infrastructure_info: InfrastructureInfo = self._infrastructure_info()

        if violation_tolerance is None:
            violation_tolerance = self._violation_tolerance
        if relative_tolerance is None:
            relative_tolerance = self._relative_tolerance

        if len(load_currents) == 0:
            return True

        # Check that all schedules are the same length
        schedule_lengths = set(len(x) for x in load_currents.values())
        if len(schedule_lengths) > 1:
            raise InvalidScheduleError("All schedules should have the same length.")
        schedule_length = schedule_lengths.pop()

        # Convert input schedule into its matrix representation
        schedule_matrix = np.array(
            [
                load_currents[evse_id]
                if evse_id in load_currents
                else [0] * schedule_length
                for evse_id in infrastructure_info.station_ids
            ]
        )

        # Build a stub ChargingNetwork with the necessary network fields and functions.
        # We do this instead of using self._simulator.network so that Interface
        # may evaluate this function using only information given by
        # infrastructure_info. Then, an ACN-Live version of this interface will not
        # need to re-implement is_feasible, instead using the is_feasible function of
        # this stub ChargingNetwork.
        stub_network: ChargingNetwork = ChargingNetwork()
        stub_network.violation_tolerance = violation_tolerance
        stub_network.relative_tolerance = relative_tolerance
        stub_network.magnitudes = infrastructure_info.constraint_limits
        stub_network.constraint_index = infrastructure_info.constraint_ids
        stub_network.constraint_matrix = infrastructure_info.constraint_matrix
        stub_network._phase_angles = infrastructure_info.phases

        return stub_network.is_feasible(
            schedule_matrix,
            linear=linear,
            violation_tolerance=violation_tolerance,
            relative_tolerance=relative_tolerance,
        )

    def get_prices(self, length: int, start: Optional[int] = None) -> np.ndarray:
        """ Get a vector of prices beginning at time start and continuing for length
        periods. ($/kWh)

        Args:
            length (int): Number of elements in the prices vector. One entry per period.
            start (int): Time step of the simulation where price vector should begin.
                If None, uses the current timestep of the simulation. Default None.

        Returns:
            np.ndarray[float]: Array of floats where each entry is the price for the
                corresponding period. ($/kWh)
        """
        if "tariff" in self._simulator.signals:
            if start is None:
                start = self.current_time
            price_start = self._simulator.start + timedelta(minutes=self.period) * start
            return np.array(
                self._simulator.signals["tariff"].get_tariffs(
                    price_start, length, self.period
                )
            )
        else:
            raise ValueError("No pricing method is specified.")

    def get_demand_charge(self, start: Optional[int] = None) -> float:
        """ Get the demand charge for the given period. ($/kW)

        Args:
            start (int): Time step of the simulation where price vector should begin.
                If None, uses the current timestep of the simulation. Default None.

        Returns:
            float: Demand charge for the given period. ($/kW)
        """
        if "tariff" in self._simulator.signals:
            if start is None:
                start = self.current_time
            price_start = self._simulator.start + timedelta(minutes=self.period) * start
            return self._simulator.signals["tariff"].get_demand_charge(price_start)
        else:
            raise ValueError("No pricing method is specified.")

    def get_prev_peak(self) -> float:
        """ Get the highest aggregate peak demand so far in the simulation.

        Returns:
            float: Peak demand so far in the simulation. (A)
        """
        return self._simulator.peak


class InvalidScheduleError(Exception):
    """ Raised when the schedule passed to the simulator is invalid. """<|MERGE_RESOLUTION|>--- conflicted
+++ resolved
@@ -3,10 +3,7 @@
 This module contains methods for directly interacting with the _simulator.
 """
 from copy import deepcopy
-<<<<<<< HEAD
-=======
 from typing import List, Union, Optional, Dict, Set, Tuple
->>>>>>> 5fd4a585
 
 import numpy as np
 from datetime import timedelta, datetime
@@ -590,10 +587,8 @@
         """
         return kwh * 1000 / self.evse_voltage(station_id) * 60 / self.period
 
-<<<<<<< HEAD
-    def get_constraints(self):
-        """ Get the constraint matrix and corresponding EVSE ids for the
-         network.
+    def get_constraints(self) -> Constraint:
+        """ Get the constraint matrix and corresponding EVSE ids for the network.
 
         Returns:
             Constraint: namedtuple including the following attributes:
@@ -601,14 +596,6 @@
                     of the network. Each row is a constraint and each
                     column is an index.
             TODO: The rest of these docs.
-=======
-    def get_constraints(self) -> Constraint:
-        """ Get the constraint matrix and EVSE ids for the network.
-
-        Returns:
-            Constraint: Matrix representing the constraints of the network.
-                Each row is a constraint and each
->>>>>>> 5fd4a585
         """
         infrastructure_info: InfrastructureInfo = self._infrastructure_info()
         return Constraint(
