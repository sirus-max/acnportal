--- conflicted
+++ resolved
@@ -216,7 +216,6 @@
         schedule_length = schedule_lengths.pop()
 
         schedule_matrix = np.array([new_schedule[evse_id] if evse_id in new_schedule else [0] * schedule_length for evse_id in self.network.station_ids])
-<<<<<<< HEAD
         return self.network.is_feasible(schedule_matrix), schedule_matrix, schedule_length
 
     def _update_schedules(self, new_schedule):
@@ -235,11 +234,11 @@
             return
         good_schedule, schedule_matrix, schedule_length = self._feasibility_helper(new_schedule)
         if not good_schedule:
-            warnings.warn("Invalid schedule provided at iteration {0}".format(self._iteration), UserWarning)
-=======
-        if not self.network.is_feasible(schedule_matrix):
-            aggregate_currents = self.network.constraint_current(schedule_matrix)
-            diff_vec = np.abs(aggregate_currents) - np.tile(self.network.magnitudes + self.network.violation_tolerance, (schedule_length, 1)).T
+            aggregate_currents = self.network.constraint_current(
+                schedule_matrix)
+            diff_vec = np.abs(aggregate_currents) - np.tile(
+                self.network.magnitudes + self.network.violation_tolerance,
+                (schedule_length, 1)).T
             max_idx = np.unravel_index(np.argmax(diff_vec), diff_vec.shape)
             max_diff = diff_vec[max_idx]
             max_timeidx = max_idx[1]
@@ -249,7 +248,6 @@
                 f"Max violation is {max_diff} A on {max_constraint} "
                 f"at time index {max_timeidx}.",
                 UserWarning)
->>>>>>> 9e0bd998
         if self._iteration + schedule_length <= self.pilot_signals.shape[1]:
             self.pilot_signals[:, self._iteration:(self._iteration + schedule_length)] = schedule_matrix
         else:
