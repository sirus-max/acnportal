--- conflicted
+++ resolved
@@ -6,12 +6,9 @@
 import json
 
 from .events import UnplugEvent
-<<<<<<< HEAD
 from .interface import Interface
+from .interface import InvalidScheduleError
 from . import io
-=======
-from .interface import Interface, InvalidScheduleError
->>>>>>> c1a25410
 
 
 class Simulator:
@@ -192,15 +189,11 @@
         return pd.DataFrame(data=self.charging_rates.T, columns=self.network.station_ids)
 
     def pilot_signals_as_df(self):
-<<<<<<< HEAD
         """ Return the pilot signals as a pandas DataFrame
-
+        
         Returns:
             pandas.DataFrame
         """
-        return pd.DataFrame(data=self.pilot_signals, columns=self.network.station_ids)
-=======
-        """ Return the pilot signals as a pandas DataFrame """
         return pd.DataFrame(data=self.pilot_signals.T, columns=self.network.station_ids)
 
     def index_of_evse(self, station_id):
@@ -210,7 +203,6 @@
         if station_id not in self.network.station_ids:
             raise KeyError("EVSE {0} not found in network.".format(station_id))
         return self.network.station_ids.index(station_id)
->>>>>>> c1a25410
 
     def to_json(self):
         """ Converts the simulator into a JSON serializable dict
