from typing import Any, Dict, List, Tuple
from unittest import TestCase
from unittest.mock import create_autospec

import numpy as np

<<<<<<< HEAD
import numpy as np
=======
from acnportal.acnsim import Simulator, Interface, InvalidScheduleError
from acnportal.acnsim.models import EVSE
from acnportal.acnsim.network import ChargingNetwork

>>>>>>> 7d1ab8d2

from .. import (
    Simulator,
    Interface,
    InvalidScheduleError,
    EventQueue,
    FiniteRatesEVSE,
    EV,
    EVSE,
    ChargingNetwork,
)


class TestInterface(TestCase):
    def setUp(self):
        self.simulator = create_autospec(Simulator)
        self.network = ChargingNetwork()
        self.simulator.network = self.network
        self.interface = Interface(self.simulator)
<<<<<<< HEAD
        self.evse1 = EVSE("PS-001")
        self.network.register_evse(self.evse1, 120, -30)
        self.evse2 = EVSE("PS-002")
        self.evse3 = EVSE("PS-003")
        self.network.register_evse(self.evse3, 360, 150)
        self.network.register_evse(self.evse2, 240, 90)
=======
        evse1 = EVSE("PS-001")
        self.network.register_evse(evse1, 120, -30)
        evse2 = EVSE("PS-002")
        evse3 = EVSE("PS-003")
        self.network.register_evse(evse3, 360, 150)
        self.network.register_evse(evse2, 240, 90)
>>>>>>> 7d1ab8d2

    def test_init(self):
        self.assertIs(self.interface._simulator, self.simulator)

    def test_active_evs(self):
        _ = self.interface.active_evs
        self.simulator.get_active_evs.assert_called_once()

    def test_last_applied_pilot_signals_low_iteration(self):
        self.simulator.iteration = 1
        self.assertEqual(self.interface.last_applied_pilot_signals, {})

    def test_allowable_pilot_signals(self):
        self.assertEqual(
            self.interface.allowable_pilot_signals("PS-001"), (True, [0, float("inf")])
        )

    def test_evse_voltage(self):
        self.assertEqual(self.interface.evse_voltage("PS-002"), 240)

    def test_is_feasible_empty_schedule(self):
        self.assertTrue(self.interface.is_feasible({}))

    def test_is_feasible_unequal_schedules(self):
        with self.assertRaises(InvalidScheduleError):
            self.interface.is_feasible(
                {"PS-001": [1, 2], "PS-002": [3, 4, 5], "PS-003": [4, 5]}
            )

    def test_is_feasible(self):
        # Mock network's is_feasible function to check its call signature later
        self.network.is_feasible = create_autospec(self.network.is_feasible)
        self.interface.is_feasible({"PS-001": [1, 2], "PS-002": [4, 5]})
        network_is_feasible_args = self.network.is_feasible.call_args
        # Check that the call to the network's is_feasible method has the correct arguments
        np.testing.assert_allclose(
            network_is_feasible_args[0][0], np.array([[1, 2], [0, 0], [4, 5]])
        )
        # Network's is_feasible method has its second argument (linear) defaulting to False. Check this is the case.
        self.assertEqual(network_is_feasible_args[0][1], False)
        # Network's is_feasible method has its third argument (violation_tolerance) defaulting to None. Check this is the case.
        self.assertIsNone(network_is_feasible_args[0][2])
        self.assertIsNone(network_is_feasible_args[0][3])

    def test_is_feasible_with_options(self):
        # Mock network's is_feasible function to check its call signature later
        self.network.is_feasible = create_autospec(self.network.is_feasible)
        self.interface.is_feasible(
            {"PS-001": [1, 2], "PS-002": [4, 5]},
            linear=True,
            violation_tolerance=1e-3,
            relative_tolerance=1e-5,
        )
        network_is_feasible_args = self.network.is_feasible.call_args
        # Check that the call to the network's is_feasible method has the correct arguments
        np.testing.assert_allclose(
            network_is_feasible_args[0][0], np.array([[1, 2], [0, 0], [4, 5]])
        )
        self.assertEqual(network_is_feasible_args[0][1], True)
        self.assertEqual(network_is_feasible_args[0][2], 1e-3)
        self.assertEqual(network_is_feasible_args[0][3], 1e-5)<|MERGE_RESOLUTION|>--- conflicted
+++ resolved
@@ -1,25 +1,12 @@
-from typing import Any, Dict, List, Tuple
 from unittest import TestCase
 from unittest.mock import create_autospec
 
 import numpy as np
 
-<<<<<<< HEAD
-import numpy as np
-=======
-from acnportal.acnsim import Simulator, Interface, InvalidScheduleError
-from acnportal.acnsim.models import EVSE
-from acnportal.acnsim.network import ChargingNetwork
-
->>>>>>> 7d1ab8d2
-
 from .. import (
     Simulator,
     Interface,
     InvalidScheduleError,
-    EventQueue,
-    FiniteRatesEVSE,
-    EV,
     EVSE,
     ChargingNetwork,
 )
@@ -31,21 +18,12 @@
         self.network = ChargingNetwork()
         self.simulator.network = self.network
         self.interface = Interface(self.simulator)
-<<<<<<< HEAD
-        self.evse1 = EVSE("PS-001")
-        self.network.register_evse(self.evse1, 120, -30)
-        self.evse2 = EVSE("PS-002")
-        self.evse3 = EVSE("PS-003")
-        self.network.register_evse(self.evse3, 360, 150)
-        self.network.register_evse(self.evse2, 240, 90)
-=======
         evse1 = EVSE("PS-001")
         self.network.register_evse(evse1, 120, -30)
         evse2 = EVSE("PS-002")
         evse3 = EVSE("PS-003")
         self.network.register_evse(evse3, 360, 150)
         self.network.register_evse(evse2, 240, 90)
->>>>>>> 7d1ab8d2
 
     def test_init(self):
         self.assertIs(self.interface._simulator, self.simulator)
