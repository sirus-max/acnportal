--- conflicted
+++ resolved
@@ -23,13 +23,6 @@
         "License :: OSI Approved :: BSD License",
         "Operating System :: OS Independent",
     ],
-<<<<<<< HEAD
-    install_requires=["numpy", "pandas >= 1.1.0", "matplotlib", "requests", "pytz"],
-    extras_require={
-        "all": ["scikit-learn"],
-        "scikit-learn": ["scikit-learn"]
-    }
-=======
     install_requires=[
         "numpy",
         "pandas >= 1.1.0",
@@ -38,5 +31,8 @@
         "pytz",
         "typing_extensions",
     ],
->>>>>>> 9c3bb130
+    extras_require={
+        "all": ["scikit-learn"],
+        "scikit-learn": ["scikit-learn"]
+    }
 )